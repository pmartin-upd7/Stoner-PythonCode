--- conflicted
+++ resolved
@@ -1,493 +1,245 @@
-<<<<<<< HEAD
-#!/usr/bin/env python3
-# -*- coding: utf-8 -*-
-""":py:class:`lmfit.Model` model classes and functions for various models of electron tunnelling."""
-# pylint: disable=invalid-name
-__all__ = [
-    "BDR",
-    "FowlerNordheim",
-    "Model",
-    "Simmons",
-    "TersoffHammann",
-    "bdr",
-    "fowlerNordheim",
-    "simmons",
-    "tersoffHammann",
-]
-
-import numpy as np
-
-from lmfit import Model
-from lmfit.models import update_param_vals
-
-
-def simmons(V, A, phi, d):
-    """Simmons model of electron tunnelling.
-
-    Args:
-        V (array): Bias voltage
-        A (float): Area of barrier in micron^2
-        phi (float): barrier height in eV
-        d (float): barrier width in angstroms
-
-    Return:
-        Data for tunneling rate according to the Sommons model.
-
-    .. note::
-
-        Simmons model from Simmons J. App. Phys. 34 6 1963
-
-    Example:
-        .. plot:: samples/Fitting/Simmons.py
-            :include-source:
-            :outname: simmons
-    """
-    I = (
-        6.2e2
-        * A
-        / d ** 2
-        * (
-            (phi - V / 2) * np.exp(-1.025 * d * np.sqrt(phi - V / 2))
-            - (phi + V / 2) * np.exp(-1.025 * d * np.sqrt(phi + V / 2))
-        )
-    )
-    return I
-
-
-def bdr(V, A, phi, dphi, d, mass):
-    """BDR model tunnelling.
-
-    Args:
-        V (array): ias voltage
-        A (float): barrier area in m^2
-        phi (float): average barrier height in eV
-        dphi (float): change in barrier height in eV
-        d (float): barrier width in angstrom
-        mass (float): effective electron mass as a fraction of electron rest mass
-
-    Return:
-        Data for tunneling rate  according to the BDR model.
-    .. note::
-
-       See Brinkman et. al. J. Appl. Phys. 41 1915 (1970) or Tuan Comm. in Phys. 16, 1, (2006)
-
-    Example:
-        .. plot:: samples/Fitting/BDR.py
-            :include-source:
-            :outname: bdr
-    """
-    mass = abs(mass)
-    phi = abs(phi)
-    d = abs(d)
-    I = (
-        3.16e10
-        * A ** 2
-        * np.sqrt(phi)
-        / d
-        * np.exp(-1.028 * np.sqrt(phi) * d)
-        * (V - 0.0214 * np.sqrt(mass) * d * dphi / phi ** 1.5 * V ** 2 + 0.0110 * mass * d ** 2 / phi * V ** 3)
-    )
-    return I
-
-
-def fowlerNordheim(V, A, phi, d):
-    """Fowler Nordhiem Model of electron tunnelling.
-
-    Args:
-        V (array): Bias voltage
-        A (float): Area of barrier in m^2
-        phi (float): barrier height in eV
-        d (float): barrier width in angstroms
-
-    Return:
-        Tunneling rate according to Fowler Nordheim model.
-
-    Example:
-        .. plot:: samples/Fitting/FowlerNordheim.py
-            :include-source:
-            :outname: fowlernordheim
-    """
-    I = V / np.abs(V) * 3.38e6 * A * V ** 2 / (d ** 2 * phi) * np.exp(-0.689 * phi ** 1.5 * d / np.abs(V))
-    return I
-
-
-def tersoffHammann(V, A):
-    """Tersoff-Hamman model for tunnelling through STM tip.
-
-    Args:
-        V (array): bias voltage
-        A (float): Tip conductance
-
-    Return:
-        A linear fit.
-    """
-    I = A * V
-    return I
-
-
-class Simmons(Model):
-
-    """Simmons model of electron tunnelling.
-
-    Args:
-        V (array): Bias voltage
-        A (float): Area of barrier in m^2
-        phi (float): barrier height in eV
-        d (float): barrier width in angstroms
-
-    Return:
-        Data for tunneling rate according to the Sommons model.
-
-    .. note::
-
-       Simmons model from Simmons J. App. Phys. 34 6 1963
-
-    Example:
-        .. plot:: samples/Fitting/Simmons.py
-            :include-source:
-            :outname: simmons-class
-    """
-
-    display_names = ["A", r"\phi", "d"]
-
-    def __init__(self, *args, **kwargs):
-        """Configure Initial fitting function."""
-        super().__init__(simmons, *args, **kwargs)
-
-    def guess(self, data, V=None, **kwargs):  # pylint: disable=unused-argument
-        """Set the A, phi and d values to typical answers for a small tunnel junction."""
-        pars = self.make_params(A=1e3, phi=3.0, d=10.0)
-        return update_param_vals(pars, self.prefix, **kwargs)
-
-
-class BDR(Model):
-
-    """BDR model tunnelling.
-
-    Args:
-        V (array): ias voltage
-        A (float): barrier area in m^2
-        phi (float): average barrier height in eV
-        dphi (float): change in barrier height in eV
-        d (float): barrier width in angstrom
-        mass (float): effective electron mass as a fraction of electron rest mass
-
-    Return:
-        Data for tunneling rate  according to the BDR model.
-
-    .. note::
-
-       See Brinkman et. al. J. Appl. Phys. 41 1915 (1970) or Tuan Comm. in Phys. 16, 1, (2006)
-
-    Example:
-        .. plot:: samples/Fitting/BDR.py
-            :include-source:
-            :outname: bdr-class
-    """
-
-    def __init__(self, *args, **kwargs):
-        """Configure Initial fitting function."""
-        super().__init__(bdr, *args, **kwargs)
-
-    def guess(self, data, V=None, **kwargs):  # pylint: disable=unused-argument
-        """Set the A, phi,dphi,d and mass values to typical answers for a small tunnel junction."""
-        pars = self.make_params(A=1e-12, phi=3.0, d=10.0, dphi=1.0, mass=1.0)
-        return update_param_vals(pars, self.prefix, **kwargs)
-
-
-class FowlerNordheim(Model):
-
-    """Fowler Nordhiem Model of electron tunnelling.
-
-    Args:
-        V (array): Bias voltage
-        A (float): Area of barrier in m^2
-        phi (float): barrier height in eV
-        d (float): barrier width in angstroms
-
-    Return:
-        Tunneling rate according to Fowler Nordheim model.
-
-    Example:
-        .. plot:: samples/Fitting/FowlerNordheim.py
-            :include-source:
-            :outname: fowlernordheim-class
-    """
-
-    def __init__(self, *args, **kwargs):
-        """Configure Initial fitting function."""
-        super().__init__(fowlerNordheim, *args, **kwargs)
-
-    def guess(self, data, V=None, **kwargs):  # pylint: disable=unused-argument
-        """Set the A, phi and d values to typical answers for a small tunnel junction."""
-        pars = self.make_params(A=1e-12, phi=3.0, d=10.0)
-        return update_param_vals(pars, self.prefix, **kwargs)
-
-
-class TersoffHammann(Model):
-
-    """Tersoff-Hamman model for tunnelling through STM tip.
-
-    Args:
-        V (array): bias voltage
-        A (float): Tip conductance
-
-    Return:
-        A linear fit.
-    """
-
-    def __init__(self, *args, **kwargs):
-        """Configure Initial fitting function."""
-        super().__init__(tersoffHammann, *args, **kwargs)
-
-    def guess(self, data, V=None, **kwargs):
-        """Set the parameter values from an apporximate line."""
-        pars = self.make_params(A=np.mean(data / V))
-        return update_param_vals(pars, self.prefix, **kwargs)
-=======
-#!/usr/bin/env python3
-# -*- coding: utf-8 -*-
-""":py:class:`lmfit.Model` model classes and functions for various models of electron tunnelling."""
-# pylint: disable=invalid-name
-__all__ = [
-    "BDR",
-    "FowlerNordheim",
-    "Model",
-    "Simmons",
-    "TersoffHammann",
-    "bdr",
-    "fowlerNordheim",
-    "simmons",
-    "tersoffHammann",
-]
-
-import numpy as np
-
-from lmfit import Model
-from lmfit.models import update_param_vals
-
-
-def simmons(V, A, phi, d):
-    """Simmons model of electron tunnelling.
-
-    Args:
-        V (array): Bias voltage
-        A (float): Area of barrier in micron^2
-        phi (float): barrier height in eV
-        d (float): barrier width in angstroms
-
-    Return:
-        Data for tunneling rate according to the Sommons model.
-
-    .. note::
-
-        Simmons model from Simmons J. App. Phys. 34 6 1963
-
-    Example:
-        .. plot:: samples/Fitting/Simmons.py
-            :include-source:
-            :outname: simmons
-    """
-    I = (
-        6.2e2
-        * A
-        / d**2
-        * (
-            (phi - V / 2) * np.exp(-1.025 * d * np.sqrt(phi - V / 2))
-            - (phi + V / 2) * np.exp(-1.025 * d * np.sqrt(phi + V / 2))
-        )
-    )
-    return I
-
-
-def bdr(V, A, phi, dphi, d, mass):
-    """BDR model tunnelling.
-
-    Args:
-        V (array): ias voltage
-        A (float): barrier area in m^2
-        phi (float): average barrier height in eV
-        dphi (float): change in barrier height in eV
-        d (float): barrier width in angstrom
-        mass (float): effective electron mass as a fraction of electron rest mass
-
-    Return:
-        Data for tunneling rate  according to the BDR model.
-    .. note::
-
-       See Brinkman et. al. J. Appl. Phys. 41 1915 (1970) or Tuan Comm. in Phys. 16, 1, (2006)
-
-    Example:
-        .. plot:: samples/Fitting/BDR.py
-            :include-source:
-            :outname: bdr
-    """
-    mass = abs(mass)
-    phi = abs(phi)
-    d = abs(d)
-    I = (
-        3.16e10
-        * A**2
-        * np.sqrt(phi)
-        / d
-        * np.exp(-1.028 * np.sqrt(phi) * d)
-        * (V - 0.0214 * np.sqrt(mass) * d * dphi / phi**1.5 * V**2 + 0.0110 * mass * d**2 / phi * V**3)
-    )
-    return I
-
-
-def fowlerNordheim(V, A, phi, d):
-    """Fowler Nordhiem Model of electron tunnelling.
-
-    Args:
-        V (array): Bias voltage
-        A (float): Area of barrier in m^2
-        phi (float): barrier height in eV
-        d (float): barrier width in angstroms
-
-    Return:
-        Tunneling rate according to Fowler Nordheim model.
-
-    Example:
-        .. plot:: samples/Fitting/FowlerNordheim.py
-            :include-source:
-            :outname: fowlernordheim
-    """
-    I = V / np.abs(V) * 3.38e6 * A * V**2 / (d**2 * phi) * np.exp(-0.689 * phi**1.5 * d / np.abs(V))
-    return I
-
-
-def tersoffHammann(V, A):
-    """Tersoff-Hamman model for tunnelling through STM tip.
-
-    Args:
-        V (array): bias voltage
-        A (float): Tip conductance
-
-    Return:
-        A linear fit.
-    """
-    I = A * V
-    return I
-
-
-class Simmons(Model):
-
-    """Simmons model of electron tunnelling.
-
-    Args:
-        V (array): Bias voltage
-        A (float): Area of barrier in m^2
-        phi (float): barrier height in eV
-        d (float): barrier width in angstroms
-
-    Return:
-        Data for tunneling rate according to the Sommons model.
-
-    .. note::
-
-       Simmons model from Simmons J. App. Phys. 34 6 1963
-
-    Example:
-        .. plot:: samples/Fitting/Simmons.py
-            :include-source:
-            :outname: simmons-class
-    """
-
-    display_names = ["A", r"\phi", "d"]
-
-    def __init__(self, *args, **kwargs):
-        """Configure Initial fitting function."""
-        super().__init__(simmons, *args, **kwargs)
-
-    def guess(self, data, V=None, **kwargs):  # pylint: disable=unused-argument
-        """Set the A, phi and d values to typical answers for a small tunnel junction."""
-        pars = self.make_params(A=1e3, phi=3.0, d=10.0)
-        return update_param_vals(pars, self.prefix, **kwargs)
-
-
-class BDR(Model):
-
-    """BDR model tunnelling.
-
-    Args:
-        V (array): ias voltage
-        A (float): barrier area in m^2
-        phi (float): average barrier height in eV
-        dphi (float): change in barrier height in eV
-        d (float): barrier width in angstrom
-        mass (float): effective electron mass as a fraction of electron rest mass
-
-    Return:
-        Data for tunneling rate  according to the BDR model.
-
-    .. note::
-
-       See Brinkman et. al. J. Appl. Phys. 41 1915 (1970) or Tuan Comm. in Phys. 16, 1, (2006)
-
-    Example:
-        .. plot:: samples/Fitting/BDR.py
-            :include-source:
-            :outname: bdr-class
-    """
-
-    def __init__(self, *args, **kwargs):
-        """Configure Initial fitting function."""
-        super().__init__(bdr, *args, **kwargs)
-
-    def guess(self, data, V=None, **kwargs):  # pylint: disable=unused-argument
-        """Set the A, phi,dphi,d and mass values to typical answers for a small tunnel junction."""
-        pars = self.make_params(A=1e-12, phi=3.0, d=10.0, dphi=1.0, mass=1.0)
-        return update_param_vals(pars, self.prefix, **kwargs)
-
-
-class FowlerNordheim(Model):
-
-    """Fowler Nordhiem Model of electron tunnelling.
-
-    Args:
-        V (array): Bias voltage
-        A (float): Area of barrier in m^2
-        phi (float): barrier height in eV
-        d (float): barrier width in angstroms
-
-    Return:
-        Tunneling rate according to Fowler Nordheim model.
-
-    Example:
-        .. plot:: samples/Fitting/FowlerNordheim.py
-            :include-source:
-            :outname: fowlernordheim-class
-    """
-
-    def __init__(self, *args, **kwargs):
-        """Configure Initial fitting function."""
-        super().__init__(fowlerNordheim, *args, **kwargs)
-
-    def guess(self, data, V=None, **kwargs):  # pylint: disable=unused-argument
-        """Set the A, phi and d values to typical answers for a small tunnel junction."""
-        pars = self.make_params(A=1e-12, phi=3.0, d=10.0)
-        return update_param_vals(pars, self.prefix, **kwargs)
-
-
-class TersoffHammann(Model):
-
-    """Tersoff-Hamman model for tunnelling through STM tip.
-
-    Args:
-        V (array): bias voltage
-        A (float): Tip conductance
-
-    Return:
-        A linear fit.
-    """
-
-    def __init__(self, *args, **kwargs):
-        """Configure Initial fitting function."""
-        super().__init__(tersoffHammann, *args, **kwargs)
-
-    def guess(self, data, V=None, **kwargs):
-        """Set the parameter values from an apporximate line."""
-        pars = self.make_params(A=np.mean(data / V))
-        return update_param_vals(pars, self.prefix, **kwargs)
->>>>>>> 8896e5d9
+#!/usr/bin/env python3
+# -*- coding: utf-8 -*-
+""":py:class:`lmfit.Model` model classes and functions for various models of electron tunnelling."""
+# pylint: disable=invalid-name
+__all__ = [
+    "BDR",
+    "FowlerNordheim",
+    "Model",
+    "Simmons",
+    "TersoffHammann",
+    "bdr",
+    "fowlerNordheim",
+    "simmons",
+    "tersoffHammann",
+]
+
+import numpy as np
+
+from lmfit import Model
+from lmfit.models import update_param_vals
+
+
+def simmons(V, A, phi, d):
+    """Simmons model of electron tunnelling.
+
+    Args:
+        V (array): Bias voltage
+        A (float): Area of barrier in micron^2
+        phi (float): barrier height in eV
+        d (float): barrier width in angstroms
+
+    Return:
+        Data for tunneling rate according to the Sommons model.
+
+    .. note::
+
+        Simmons model from Simmons J. App. Phys. 34 6 1963
+
+    Example:
+        .. plot:: samples/Fitting/Simmons.py
+            :include-source:
+            :outname: simmons
+    """
+    I = (
+        6.2e2
+        * A
+        / d**2
+        * (
+            (phi - V / 2) * np.exp(-1.025 * d * np.sqrt(phi - V / 2))
+            - (phi + V / 2) * np.exp(-1.025 * d * np.sqrt(phi + V / 2))
+        )
+    )
+    return I
+
+
+def bdr(V, A, phi, dphi, d, mass):
+    """BDR model tunnelling.
+
+    Args:
+        V (array): ias voltage
+        A (float): barrier area in m^2
+        phi (float): average barrier height in eV
+        dphi (float): change in barrier height in eV
+        d (float): barrier width in angstrom
+        mass (float): effective electron mass as a fraction of electron rest mass
+
+    Return:
+        Data for tunneling rate  according to the BDR model.
+    .. note::
+
+       See Brinkman et. al. J. Appl. Phys. 41 1915 (1970) or Tuan Comm. in Phys. 16, 1, (2006)
+
+    Example:
+        .. plot:: samples/Fitting/BDR.py
+            :include-source:
+            :outname: bdr
+    """
+    mass = abs(mass)
+    phi = abs(phi)
+    d = abs(d)
+    I = (
+        3.16e10
+        * A**2
+        * np.sqrt(phi)
+        / d
+        * np.exp(-1.028 * np.sqrt(phi) * d)
+        * (V - 0.0214 * np.sqrt(mass) * d * dphi / phi**1.5 * V**2 + 0.0110 * mass * d**2 / phi * V**3)
+    )
+    return I
+
+
+def fowlerNordheim(V, A, phi, d):
+    """Fowler Nordhiem Model of electron tunnelling.
+
+    Args:
+        V (array): Bias voltage
+        A (float): Area of barrier in m^2
+        phi (float): barrier height in eV
+        d (float): barrier width in angstroms
+
+    Return:
+        Tunneling rate according to Fowler Nordheim model.
+
+    Example:
+        .. plot:: samples/Fitting/FowlerNordheim.py
+            :include-source:
+            :outname: fowlernordheim
+    """
+    I = V / np.abs(V) * 3.38e6 * A * V**2 / (d**2 * phi) * np.exp(-0.689 * phi**1.5 * d / np.abs(V))
+    return I
+
+
+def tersoffHammann(V, A):
+    """Tersoff-Hamman model for tunnelling through STM tip.
+
+    Args:
+        V (array): bias voltage
+        A (float): Tip conductance
+
+    Return:
+        A linear fit.
+    """
+    I = A * V
+    return I
+
+
+class Simmons(Model):
+
+    """Simmons model of electron tunnelling.
+
+    Args:
+        V (array): Bias voltage
+        A (float): Area of barrier in m^2
+        phi (float): barrier height in eV
+        d (float): barrier width in angstroms
+
+    Return:
+        Data for tunneling rate according to the Sommons model.
+
+    .. note::
+
+       Simmons model from Simmons J. App. Phys. 34 6 1963
+
+    Example:
+        .. plot:: samples/Fitting/Simmons.py
+            :include-source:
+            :outname: simmons-class
+    """
+
+    display_names = ["A", r"\phi", "d"]
+
+    def __init__(self, *args, **kwargs):
+        """Configure Initial fitting function."""
+        super().__init__(simmons, *args, **kwargs)
+
+    def guess(self, data, V=None, **kwargs):  # pylint: disable=unused-argument
+        """Set the A, phi and d values to typical answers for a small tunnel junction."""
+        pars = self.make_params(A=1e3, phi=3.0, d=10.0)
+        return update_param_vals(pars, self.prefix, **kwargs)
+
+
+class BDR(Model):
+
+    """BDR model tunnelling.
+
+    Args:
+        V (array): ias voltage
+        A (float): barrier area in m^2
+        phi (float): average barrier height in eV
+        dphi (float): change in barrier height in eV
+        d (float): barrier width in angstrom
+        mass (float): effective electron mass as a fraction of electron rest mass
+
+    Return:
+        Data for tunneling rate  according to the BDR model.
+
+    .. note::
+
+       See Brinkman et. al. J. Appl. Phys. 41 1915 (1970) or Tuan Comm. in Phys. 16, 1, (2006)
+
+    Example:
+        .. plot:: samples/Fitting/BDR.py
+            :include-source:
+            :outname: bdr-class
+    """
+
+    def __init__(self, *args, **kwargs):
+        """Configure Initial fitting function."""
+        super().__init__(bdr, *args, **kwargs)
+
+    def guess(self, data, V=None, **kwargs):  # pylint: disable=unused-argument
+        """Set the A, phi,dphi,d and mass values to typical answers for a small tunnel junction."""
+        pars = self.make_params(A=1e-12, phi=3.0, d=10.0, dphi=1.0, mass=1.0)
+        return update_param_vals(pars, self.prefix, **kwargs)
+
+
+class FowlerNordheim(Model):
+
+    """Fowler Nordhiem Model of electron tunnelling.
+
+    Args:
+        V (array): Bias voltage
+        A (float): Area of barrier in m^2
+        phi (float): barrier height in eV
+        d (float): barrier width in angstroms
+
+    Return:
+        Tunneling rate according to Fowler Nordheim model.
+
+    Example:
+        .. plot:: samples/Fitting/FowlerNordheim.py
+            :include-source:
+            :outname: fowlernordheim-class
+    """
+
+    def __init__(self, *args, **kwargs):
+        """Configure Initial fitting function."""
+        super().__init__(fowlerNordheim, *args, **kwargs)
+
+    def guess(self, data, V=None, **kwargs):  # pylint: disable=unused-argument
+        """Set the A, phi and d values to typical answers for a small tunnel junction."""
+        pars = self.make_params(A=1e-12, phi=3.0, d=10.0)
+        return update_param_vals(pars, self.prefix, **kwargs)
+
+
+class TersoffHammann(Model):
+
+    """Tersoff-Hamman model for tunnelling through STM tip.
+
+    Args:
+        V (array): bias voltage
+        A (float): Tip conductance
+
+    Return:
+        A linear fit.
+    """
+
+    def __init__(self, *args, **kwargs):
+        """Configure Initial fitting function."""
+        super().__init__(tersoffHammann, *args, **kwargs)
+
+    def guess(self, data, V=None, **kwargs):
+        """Set the parameter values from an apporximate line."""
+        pars = self.make_params(A=np.mean(data / V))
+        return update_param_vals(pars, self.prefix, **kwargs)