# -*- coding: utf-8 -*-
"""Implements core image handling classes for the :mod:`Stoner.Image` package."""
__all__ = ["ImageArray", "ImageFile"]
import os
from copy import copy, deepcopy
import inspect
from importlib import import_module
from io import BytesIO as StreamIO
from warnings import warn

from PIL import Image, PngImagePlugin
import numpy as np
import matplotlib.pyplot as plt
from scipy import ndimage as ndi
from skimage import (
    color,
    exposure,
    feature,
    io,
    measure,
    filters,
    graph,
    util,
    restoration,
    morphology,
    segmentation,
    transform,
)
from ..core.base import typeHintedDict, metadataObject
from ..core.exceptions import StonerLoadError, StonerUnrecognisedFormat
from ..Core import DataFile
from ..tools import isTuple, isLikeList, make_Data
from ..tools.file import file_dialog, get_file_name_type, auto_load_classes
from ..tools.decorators import class_modifier, image_file_adaptor, class_wrapper, clones
from ..compat import (
    string_types,
    get_filedialog,
    int_types,
    path_types,
    str2bytes,
)  # Some things to help with Python2 and Python3 compatibility
from .attrs import DrawProxy, MaskProxy
from .widgets import RegionSelect
from . import imagefuncs
from ..tools.classes import Options

if "READTHEDOCS" not in os.environ:
    from skimage import viewer
else:
    from ..tools import null as viewer

IMAGE_FILES = [("Tiff File", "*.tif;*.tiff"), ("PNG files", "*.png", "Numpy Files", "*.npy")]

dtype_range = {
    np.bool_: (False, True),
    np.bool8: (False, True),
    np.uint8: (0, 255),
    np.uint16: (0, 65535),
    np.int8: (-128, 127),
    np.int16: (-32768, 32767),
    np.int64: (-(2**63), 2**63 - 1),
    np.uint64: (0, 2**64 - 1),
    np.int32: (-(2**31), 2**31 - 1),
    np.uint32: (0, 2**32 - 1),
    np.float16: (-1, 1),
    np.float32: (-1, 1),
    np.float64: (-1, 1),
}


def _add_core_(result, other):
    """Actually do result=result-other."""
    if isinstance(other, type(result)) and result.shape == other.shape:
        result.image += other.image
    elif isinstance(other, np.ndarray) and other.shape == result.shape:
        result.image += other
    elif isinstance(other, (int, float)):
        result.image += other
    else:
        return NotImplemented
    return result


def _floor_div_core_(result, other):
    """Actually do result=result/other."""
    # Cheat and pass through to ImageArray

    if isinstance(other, ImageFile):
        other = other.image

    result.image = result.image // other
    return result


def _div_core_(result, other):
    """Actually do result=result/other."""
    # Cheat and pass through to ImageArray

    if isinstance(other, ImageFile):
        other = other.image

    result.image = result.image / other
    return result


def _sub_core_(result, other):
    """Actually do result=result-other."""
    if isinstance(other, type(result)) and result.shape == other.shape:
        result.image -= other.image
    elif isinstance(other, np.ndarray) and other.shape == result.shape:
        result.image -= other
    elif isinstance(other, (int, float)):
        result.image -= other
    else:
        return NotImplemented
    return result


def copy_into(source: "ImageFile", dest: "ImageFile") -> "ImageFile":
    """Copy the data associated with source to dest.

    Args:
        source(ImageFile): The ImageFile object to be copied from
        dest (ImageFile): The ImageFile objrct to be changed by receiving the copiued data.

    Returns:
        The modified *dest* ImageFile.

    Unlike copying or deepcopying a ImageFile, this function preserves the class of the destination and just
    overwrites the attributes that represent the data in the ImageFile.
    """
    dest.image = source.image.clone
    for k in source._public_attrs:
        if hasattr(source, k):
            setattr(dest, k, deepcopy(getattr(source, k)))
    return dest


@class_modifier(
    [
        color,
        exposure,
        feature,
        io,
        measure,
        filters,
        filters.rank,
        graph,
        util,
        restoration,
        morphology,
        segmentation,
        transform,
    ]
)
@class_modifier([ndi], transpose=True)
@class_modifier(imagefuncs, overload=True)
class ImageArray(np.ma.MaskedArray, metadataObject):

    """A numpy array like class with a metadata parameter and pass through to skimage methods.

    ImageArray is for manipulating images stored as a 2d numpy array.
    It is built to be almost identical to a numpy array except for one extra
    parameter which is the metadata. This stores information about the image
    in a dictionary object for later retrieval.
    All standard numpy functions should work as normal and casting two types
    together should yield a ImageArray type (ie. ImageArray+np.ndarray=ImageArray)

    In addition any function from skimage should work and return a ImageArray.
    They can be called as eg. im=im.gaussian(sigma=2). Don't include the module
    name, just the function name (ie not filters.gaussian). Also omit the first
    image argument required by skimage.

    Attributes:
        metadata (:py:class:`Stoner.core.regexpDict`):
            A dictionary of metadata items associated with this image.
        filename (str):
            The name of the file from which this image was loaded.
        title (str):
            The title of the image (defaults to the filename).
        mask (:py:class:`numpy.ndarray of bool`):
            The underlying mask data of the image. Masked elements (i.e. where mask=True) are ignored for many
            image operations. Indexing them will return the mask fill value (typically NaN, ot -1 or -MAXINT)
            draw (:py:class:`Stoner.Image.attrs.DrawProxy`):
            A special object that allows the user to manipulate the image data by making use of
            :py:mod:`skimage.draw` functions as well as some additional drawing functions.
        clone (:py:class:`Stoner.ImageArry`):
            Return a duplicate copy of the current image - this allows subsequent methods to
            modify the cloned version rather than the original version.
        centre (tuple of (float,float)):
            The coordinates of the centre of the image.
        aspect (float):
            The aspect ratio (width/height) of the image.
        max_box (tuple (0,x-size,0-y-size)):
            The extent of the image size in a form suitable for use in defining a box.
        flip_h (:py:class:`ImageArray`):
            Clone the current image and then flip it horizontally (left-right).
        flip_v (:py:class:`ImageArray`):
            Clone the current image and then flip it vertically (top-bottom).
        CW (:py:class:`ImageArray`):
            Clone the current image and then rotate it 90 degrees clockwise.
        CCW (:py:class:`ImageArray`):
            Clone the current image and then rotate it 90 degrees counter-clockwise.
        T (:py:class:`ImageArray`):
            Transpose the current image
        shape (tuple (int,int)):
            Return the current shape of the image (rows, columns)
        dtype (:py:class:`numpy.dtype`):
            The current dtype of the elements of the image data.


    For clarity it should be noted that any function will not alter the current
    instance, it will clone it first then return the clone after performing the
    function on it.

    Note:
         For arrays the indexing is (row, column). However the normal way to index
         an image would be to do (horizontal, vert), which is the opposite.
         In ImageArray the coordinate system is chosen similar to skimage. y points
         down x points right and the origin is in the top left corner of the image.
         When indexing the array therefore you need to give it (y,x) coordinates
         for (row, column).::

              ----> x (column)
             |
             |
             v
             y (row)

         eg I want the 4th pixel in the horizontal direction and the 10th pixel down
         from the top I would ask for ImageArray[10,4]

         but if I want to translate the image 4 in the x direction and 10 in the y
         I would call im=im.translate((4,10))
    """

    # Proxy attributes for storing imported functions. Only do the import when needed
    _func_proxy = None

    # extra attributes for class beyond standard numpy ones

    # Default values for when we can't find the attribute already
    _defaults = {"debug": False, "_hardmask": False}

    fmts = ["png", "npy", "tiff", "tif"]

    # These will be overridden with instance attributes, but setting here allows ImageFile properties to be defined.
    debug = False
    filename = ""

    # now initialise class

    def __new__(cls, *args, **kargs):
        """Construct an ImageArray object.

        We're using __new__ rather than __init__ to imitate a numpy array as
        close as possible.
        """
        array_arg_keys = ["dtype", "copy", "order", "subok", "ndmin", "mask"]  # kwargs for array setup
        array_args = {k: kargs.pop(k) for k in array_arg_keys if k in kargs.keys()}
        user_metadata = kargs.get("metadata", {})

        if len(args) not in [0, 1]:
            raise ValueError(f"ImageArray expects 0 or 1 arguments, {len(args)} given")

        # 0 args initialisation
        if len(args) == 0:
            ret = np.empty((0, 0), dtype=float).view(cls)
            # merge the results of __new__ from emtadataObject
        else:
            # 1 args initialisation
            arg = args[0]
            loadfromfile = False
            if isinstance(arg, cls):
                ret = arg
            elif isinstance(arg, np.ndarray):
                # numpy array or ImageArray)
                if arg.ndim < 2:
                    ret = np.atleast_2d(arg).view(ImageArray)
                else:
                    ret = arg.view(ImageArray)
                kargs["metadata"] = getattr(arg, "metadata", typeHintedDict())
                kargs["metadata"].update(user_metadata)
            elif isinstance(arg, bool) and not arg:
                patterns = (("png", "*.png"), ("npy", "*.npy"))
                arg = get_filedialog(what="r", filetypes=patterns)
                if len(arg) == 0:
                    raise ValueError("No file given")
                loadfromfile = True
            elif isinstance(arg, path_types) or loadfromfile:
                # Filename- load datafile
                if not os.path.exists(arg):
                    raise ValueError(f"File path does not exist {arg}")
                ret = np.empty((0, 0), dtype=float).view(cls)
                ret = ret._load(arg, **array_args)  # pylint: disable=no-member
                kargs["metadata"] = getattr(ret, "metadata", typeHintedDict())
                kargs["metadata"].update(user_metadata)
            elif isinstance(arg, ImageFile):
                # extract the image
                ret = arg.image
                kargs["metadata"] = getattr(ret, "metadata", typeHintedDict())
                kargs["metadata"].update(user_metadata)
            else:
                try:  # try converting to a numpy array (eg a list type)
                    ret = np.asarray(arg, **array_args).view(cls)
                    if ret.dtype == "O":  # object dtype - can't deal with this
                        raise ValueError
                except ValueError as err:  # ok couldn't load from iterable, we're done
                    raise ValueError(f"No constructor for {arg}") from err

        asfloat = kargs.pop("asfloat", False) or kargs.pop(
            "convert_float", False
        )  # convert_float for back compatibility
        if asfloat and ret.dtype.kind != "f":  # convert to float type in place
            ret = ret.convert(np.float64)

        ret.__dict__["kargs"] = kargs
        return ret

    def __array_finalize__(self, obj):
        """__array_finalize__ is a  necessary functions when subclassing numpy.ndarray to fix some behaviours.

        See http://docs.scipy.org/doc/numpy-1.10.1/user/basics.subclassing.html for
        more info and examples
        Defaults below are only set when constructing an array using view
        eg np.arange(10).view(ImageArray). Otherwise filename and metadata
        attributes are just copied over (plus any other attributes set in
        _optinfo).
        """
        if not hasattr(self, "_optinfo"):
            setattr(self, "_optinfo", {"metadata": typeHintedDict({}), "filename": ""})

        kargs = self.__dict__.pop("kargs", {})  # pylint: disable=access-member-before-definition
        tmp = metadataObject.__new__(metadataObject)
        tmp.__dict__.update(self.__dict__)  # pylint: disable=access-member-before-definition
        self.__dict__ = tmp.__dict__

        # Deal with kwargs
        user_metadata = kargs.pop("metadata", {})

        _debug = kargs.pop("debug", False)
        _title = kargs.pop("title", None)

        self.metadata.update(user_metadata)

        # all constructors call array_finalise so metadata is now initialised
        self.filename = self.metadata.setdefault("Loaded from", "")
        self.debug = _debug
        self._title = _title
        self._public_attrs = {"title": str, "filename": str}
        self._mask_color = "red"
        self._mask_alpha = 0.5

        # merge the results of __new__ from emtadataObject

        if getattr(self, "debug", False):
            curframe = inspect.currentframe()
            calframe = inspect.getouterframes(curframe, 2)
            print(curframe, calframe)
        if obj is not None:
            self._optinfo.update(getattr(obj, "_optinfo", {}))

        super().__array_finalize__(obj=obj)

    def _load(self, filename, *args, **kargs):
        """Load an image from a file and return as a ImageArray."""
        cls = type(self)
        fmt = kargs.pop("fmt", os.path.splitext(filename)[1][1:])
        handlers = {"npy": cls._load_npy, "png": cls._load_png, "tiff": cls._load_tiff, "tif": cls._load_tiff}
        if fmt not in handlers:
            raise StonerLoadError(f"{fmt} is not a recognised format for loading.")
        ret = handlers[fmt](filename, **kargs)
        return ret

    @classmethod
    def _load_npy(cls, filename, **kargs):
        """Load image data from a numpy file."""
        image = np.load(filename)
        image = np.array(image, **kargs).view(cls)
        image.metadata["Loaded from"] = os.path.realpath(filename)  # pylint: disable=no-member
        image.filename = os.path.realpath(filename)
        return image

    @classmethod
    def _load_png(cls, filename, **kargs):  # pylint: disable=unused-argument
        """Create a new ImageArray from a png file."""
        with Image.open(filename, "r") as img:
            image = np.asarray(img).view(cls)
            # Since skimage.img_as_float() looks at the dtype of the array when mapping ranges, it's important to make
            # sure that we're not using too many bits to store the image in. This is a bit of a hack to reduce the
            # bit-depth...
            if np.issubdtype(image.dtype, np.integer):
                bits = np.ceil(np.log2(image.max()))
                if bits <= 8:
                    image = image.astype("uint8")
                elif bits <= 16:
                    image = image.astype("uint16")
                elif bits <= 32:
                    image = image.astype("uint32")
            for k in img.info:
                v = img.info[k]
                if v.startswith("b'"):
                    v = v.strip(" b'")
                    v = bytes(v)
                k = k.split("{")[0]
                image.metadata[k] = v
        image.metadata["Loaded from"] = os.path.realpath(filename)
        image.filename = os.path.realpath(filename)
        return image

    @classmethod
    def _load_tiff(cls, filename, **kargs):  # pylint: disable=unused-argument
        """Create a new ImageArray from a tiff file."""
        metadict = typeHintedDict({})
        with Image.open(filename, "r") as img:
            image = np.asarray(img)
            if image.ndim == 3:
                if image.shape[2] < 4:  # Need to add a dummy alpha channel
                    image = np.append(np.zeros_like(image[:, :, 0]), axis=2)
                image = image.view(dtype=np.uint32).reshape(image.shape[:-1])
            tags = img.tag_v2
            if 270 in tags:
                from json import loads

                try:
                    userdata = loads(tags[270])
                    typ = userdata.get("type", cls.__name__)
                    mod = userdata.get("module", cls.__module__)

                    mod = import_module(mod)
                    typ = getattr(mod, typ)
                    if not issubclass(typ, ImageArray):
                        raise TypeError(f"Bad type in Tiff file {typ.__name__} is not a subclass of Stoner.ImageArray")
                    metadata = userdata.get("metadata", [])
                except (ValueError, TypeError, IOError):
                    metadata = []
            else:
                metadata = []
            metadict.import_all(metadata)

            # OK now try and sort out the datatype before loading
        dtype = metadict.get(
            "ImageArray.dtype", None
        )  # if tif was previously saved by Stoner then dtype should have been added to the metadata
        # If we convert to float, it's important to make
        # sure that we're not using too many bits to store the image in.
        # This is a bit of a hack to reduce the bit-depth...
        if dtype is None:
            if np.issubdtype(image.dtype, np.integer):
                bits = np.ceil(np.log2(image.max()))
                if bits <= 8:
                    dtype = "uint8"
                elif bits <= 16:
                    dtype = "uint16"
                elif bits <= 32:
                    dtype = "uint32"
            else:
                dtype = np.dtype(image.dtype).name  # retain the loaded datatype
        try:
            image = image.astype(dtype)
        except TypeError:  # Python 2.7 can throw up a bad type error here
            pass
        image = image.view(cls)
        image.update(metadict)
        image.metadata["Loaded from"] = os.path.realpath(filename)
        image.filename = os.path.realpath(filename)
        return image

    def _box(self, *args, **kargs):
        """Construct and indexing tuple for selecting areas for cropping and boxing.

        The box can be specified as:

            - (int): a fixed number of pxiels is removed from all sides
            - (float): the central region of the image is selected
            - None: the whole image is selected
            - False: The user can select a region of interest
            - (iterable of length 4) - assumed to give 4 integers to describe a specific box
        """
        if len(args) == 0 and "box" in kargs.keys():
            args = [kargs["box"]]  # back compatibility
        elif len(args) not in (0, 1, 4):
            raise ValueError("box accepts 1 or 4 arguments, {len(args)} given.")
        if len(args) == 0 or (len(args) == 1 and args[0] is None):
            args = RegionSelect()(self)
        if len(args) == 1:
            box = args[0]
            if isinstance(box, bool) and not box:  # box=False is the same as all values
                return slice(None, None, None), slice(None, None, None)
            if isLikeList(box) and len(box) == 4:  # Full box as a list
                box = [x for x in box]
            elif isinstance(box, int):  # Take a border of n pixels out
                box = [box, self.shape[1] - box, box, self.shape[0] - box]
            elif isinstance(box, string_types):
                box = self.metadata[box]
                return self._box(*box)
            elif isinstance(box, float):  # Keep the central fraction of the image
                box = [
                    round(self.shape[1] * box / 2),
                    round(self.shape[1] * (1 - box / 2)),
                    round(self.shape[1] * box / 2),
                    round(self.shape[1] * (1 - box / 2)),
                ]
                box = list([int(x) for x in box])
            else:
                raise ValueError(f"crop accepts tuple of length 4, {len(box)} given.")
        else:
            box = list(args)
        for i, item in enumerate(box):  # replace None with max extent
            if isinstance(item, float) and 0 <= item <= 1:
                if i < 2:
                    box[i] = int(round(self.shape[1] * item))
                else:
                    box[i] = int(round(self.shape[0] * item))
            elif isinstance(item, float):
                box[i] = int(round(item))
            elif isinstance(item, int_types):
                pass
            elif item is None:
                box[i] = self.max_box[i]
            else:
                raise TypeError(f"Arguments for box should be floats, integers or None, not {type(item)}")
        return slice(box[2], box[3]), slice(box[0], box[1])

    #################################################################################################
    ################################################ Properties #####################################

    @property
    def aspect(self):
        """Return the aspect ratio (width/height) of the image."""
        return float(self.shape[1]) / self.shape[0]

    @property
    def centre(self):
        """Return the coordinates of the centre of the image."""
        return tuple(np.array(self.shape) / 2.0)

    @property
    def clone(self):
        """Duplicate the ImageFile and return the copy.

        Using .clone allows further methods to modify the clone, allowing the original immage to be unmodified.
        """
        ret = self.copy().view(type(self))
        self._optinfo["mask"] = self.mask  # Make sure we've updated our mask record
        self._optinfo["metadata"] = self.metadata  # Update metadata record
        for k, v in self._optinfo.items():
            try:
                setattr(ret, k, deepcopy(v))
            except (TypeError, ValueError, RecursionError):
                if isinstance(v, np.ndarray):
                    setattr(self, k, np.copy(v).view(v.__class__))
                else:
                    setattr(ret, k, copy(v))
        return ret

    @property
    def flat(self):
        """Return the numpy.ndarray.flat rather than a MaskedIterator."""
        return self.asarray().flat

    @property
    def max_box(self):
        """Return the maximum coordinate extent (xmin,xmax,ymin,ymax)."""
        box = (0, self.shape[1], 0, self.shape[0])
        return box

    @property
    def title(self):
        """Get a title for this image."""
        if self._title is None:
            return self.filename
        return self._title

    @title.setter
    def title(self, title):
        """Set the title of the current image."""
        if not isinstance(title, str):
            title = repr(title)
        self._title = title

    @property
    @clones
    def flip_h(self):
        """Clone the image and then mirror the image horizontally."""
        ret = self.clone[:, ::-1]
        return ret

    @property
    @clones
    def flip_v(self):
        """Clone the image and then mirror the image vertically."""
        ret = self.clone[::-1, :]
        return ret

    @property
    @clones
    def CW(self):
        """Clone the image and then rotate the imaage 90 degrees clockwise."""
        return self.clone.T[:, ::-1]

    @property
    @clones
    def CCW(self):
        """Clone the image and then rotate the imaage 90 degrees counter clockwise."""
        return self.clone.T[::-1, :]

    @property
    def draw(self):
        """Access the DrawProxy object for accessing the skimage draw sub module."""
        return DrawProxy(self, self)

    # ==============================================================================
    # OTHER SPECIAL METHODS
    # ==============================================================================

    def __getstate__(self):
        """Help with pickling ImageArrays."""
        ret = super().__getstate__()

        return {"numpy": ret, "ImageArray": {"metadata": self.metadata}}

    def __setstate__(self, state):
        """Help with pickling ImageArrays."""
        original = state.pop("numpy", tuple())
        local = state.pop("ImageArray", {})
        metadata = local.pop("metadata", {})
        super().__setstate__(original)
        self.metadata.update(metadata)

    def __delattr__(self, name):
        """Handle deleting attributes."""
        super().__delattr__(name)
        if name in self._optinfo:
            del self._optinfo[name]

    def __setattr__(self, name, value):
        """Set an attribute on the object."""
        super().__setattr__(name, value)
        # add attribute to those for copying in array_finalize. use value as
        # default.
        circ = ["_optinfo", "mask", "__dict__"]  # circular references
        proxy = ["_funcs"]  # can be reloaded for cloned arrays
        if name in circ + proxy:
            # Ignore these in clone
            pass
        else:
            self._optinfo.update({name: value})

    def __getitem__(self, index):
        """Patch indexing of strings to metadata."""
        if getattr(self, "debug", False):
            curframe = inspect.currentframe()
            calframe = inspect.getouterframes(curframe, 2)
            print(curframe, calframe)
        if isinstance(index, ImageFile) and index.image.dtype == bool:
            index = index.image
        if isinstance(index, string_types):
            return self.metadata[index]
        return super().__getitem__(index)

    def __setitem__(self, index, value):
        """Patch string index through to metadata."""
        if isinstance(index, ImageFile) and index.dtype == bool:
            index = index.image
        if isinstance(index, string_types):
            self.metadata[index] = value
        else:
            super().__setitem__(index, value)

    def __delitem__(self, index):
        """Patch indexing of strings to metadata."""
        if isinstance(index, string_types):
            del self.metadata[index]
        else:
            super().__delitem__(index)

    def save(self, filename=None, **kargs):
<<<<<<< HEAD
        """Save ImageArray to disc as a png file with embedded metadata.

        Args:
            filename (string): Filename to save as (using the same rules as for the load routines)

        Keyword Arguments:
            deliminator (string): Record deliniminator (defaults to a comma)

        Returns:
            A copy of itself.
        """
        if filename is None:
            filename = self.filename
        if filename is None or (isinstance(filename, bool) and not filename):  # now go and ask for one
            filename = self.__file_dialog("w")

        metadata = PngImagePlugin.PngInfo()
        for k in self.metadata:
            parts = self.metadata.export(k).split("=")
            key = parts[0]
            val = str2bytes("=".join(parts[1:]))
            metadata.add_text(key, val)
        img = Image.fromarray(self.data)
        img.save(filename, "png", pnginfo=metadata)
        self.filename = filename
        return self
=======
        """Stub method for a save function."""
        raise NotImplementedError(f"Save is not implemented in {self.__class__}")
>>>>>>> 2e0b0417


@class_modifier(
    [
        color,
        exposure,
        feature,
        io,
        measure,
        filters,
        filters.rank,
        graph,
        util,
        restoration,
        morphology,
        segmentation,
        transform,
    ],
    adaptor=image_file_adaptor,
)
@class_modifier(
    [ndi],
    transpose=True,
    adaptor=image_file_adaptor,
)
@class_modifier(imagefuncs, overload=True, adaptor=image_file_adaptor)
@class_wrapper(target=ImageArray, exclude_below=metadataObject)
class ImageFile(metadataObject):

    """An Image file type that is analogous to :py:class:`Stoner.Data`.

    This contains metadata and an image attribute which
    is an :py:class:`Stoner.Image.ImageArray` type which subclasses numpy ndarray and
    adds lots of extra image specific processing functions.

    Attributes:
        image (:py:class:`Stoner.Image.ImageArray`):
            A :py:class:`numpy.ndarray` subclass that stores the actual image data.
        metadata (:py:class:`Stoner.core.regexpDict`):
            A dictionary of metadata items associated with this image.
        filename (str):
            The name of the file from which this image was loaded.
        title (str):
            The title of the image (defaults to the filename).
        mask (:py:class:`Stoner.Image.attrs.MaskProxy`):
            A special object that allows manipulation of the image's mask - thius allows the
            user to selectively disable regions of the image from rpocessing functions.
        draw (:py:class:`Stoner.Image.attrs.DrawProxy`):
            A special object that allows the user to manipulate the image data by making use of
            :py:mod:`skimage.draw` functions as well as some additional drawing functions.
        clone (:py:class:`Stoner.ImageFile`):
            Return a duplicate copy of the current image - this allows subsequent methods to
            modify the cloned version rather than the original version.
        centre (tuple of (int,int)):
            The coordinates of the centre of the image.
        aspect (float):
            The aspect ratio (width/height) of the image.
        max_box (tuple (0,x-size,0-y-size)):
            The extent of the image size in a form suitable for use in defining a box.
        flip_h (ImageFile):
            Clone the current image and then flip it horizontally (left-right).
        flip_v (ImageFile):
            Clone the current image and then flip it vertically (top-bottom).
        CW (ImageFile):
            Clone the current image and then rotate it 90 degrees clockwise.
        CCW (ImageFile):
            Clone the current image and then rotate it 90 degrees counter-clockwise.
        T (ImageFile):
            Transpose the current image
        shape (tuple (int,int)):
            Return the current shape of the image (rows, columns)
        dtype (:py:class:`numpy.dtype`):
            The current dtype of the elements of the image data.

    The ImageFile owned attribute is image. All other calls including metadata
    are passed through to ImageArray (so no need to inherit from metadataObject).

    Almost all calls to ImageFile are passed through to the underlying ImageArray
    logic and ImageArray can be used as a standalone class.
    However because ImageArray subclasses an ndarray it is not possible to enter
    it in place. All attributes return an array instance which needs to be reassigned.
    ImageFile owns image and so can change in place.
    The penalty is that numpy ufuncs don't return ImageFile type

    so can do::

        imfile.asfloat() #imagefile.image is updated to float type however need to do:
        imfile.image = np.abs(imfile.image)

    whereas for imarray need to do::

            imarray = imagearray.asfloat()

    but::

            np.abs(imarray) #returns ImageArray type
    """

    # pylint: disable=no-member

    _protected_attrs = ["_fromstack"]  # these won't be passed through to self.image attrs
    _patterns = ["*.png", "*.tif", "*.jpeg", "*.jpg"]
    mime_type = ["image/png", "image/jpeg", "image/tiff", "application/octet-stream"]
    priority = 32

    def __init__(self, *args, **kargs):
        """Mostly a pass through to ImageArray constructor.

        Local attribute is image. All other attributes and calls are passed
        through to image attribute.

        There is one special case of creating an ImageFile from a :py:class:`Stoner.Core.DataFile`. In this case the
        the DataFile is assumed to contain (x,y,z) data that should be converted to a map of
        z on a regular grid of x,y. The columns for the x,y,z data can be taken from the DataFile's
        :py:attr:`Stoner.Core.DataFile.setas` attribute or overridden by providing xcol, ycol and zcol keyword
        arguments. A further *shape* keyword can spewcify the shape as a tuple or "unique" to use the unique values of
        x and y or if omitted asquare grid will be interpolated.

        """
        self._image = ImageArray()  # Ensire we have the image data in place
        super().__init__(*args, **kargs)
        args = list(args)
        if len(args) == 0:
            pass
        elif len(args) > 0 and isinstance(args[0], path_types):
            try:
                copy_into(self.__class__.load(args[0], **kargs), self)
                self._public_attrs = {"title": str, "filename": str}
                self._fromstack = kargs.pop("_fromstack", False)  # for use by ImageStack
                return
            except StonerLoadError:
                args[0] = ImageArray(*args, **kargs)
        if len(args) > 0 and isinstance(args[0], ImageFile):  # Fixing type
            self._image = args[0].image
            for k in args[0]._public_attrs:
                setattr(self, k, getattr(args[0], k, None))
        elif len(args) > 0 and isinstance(args[0], np.ndarray):  # Fixing type
            self._image = ImageArray(*args, **kargs)
            if isinstance(args[0], ImageArray):
                for k in args[0]._public_attrs:
                    setattr(self, k, getattr(args[0], k, None))
        elif len(args) > 0 and isinstance(
            args[0], DataFile
        ):  # Support initing from a DataFile that defines x,y,z coordinates
            self._init_from_datafile(*args, **kargs)
        self._public_attrs = {"title": str, "filename": str}
        self._fromstack = kargs.pop("_fromstack", False)  # for use by ImageStack

    ###################################################################################################################
    ############################# Properties #### #####################################################################

    @property
    def _repr_png_(self):
        return self._repr_png_private_

    @property
    def clone(self):
        """Make a copy of this ImageFile."""
        new = type(self)(self.image.clone)
        for attr in self.__dict__:
            if callable(getattr(self, attr)) or attr in ["image", "metadata"] or attr.startswith("_"):
                continue
            try:
                setattr(new, attr, deepcopy(getattr(self, attr)))
            except NotImplementedError:  # Deepcopying failed, so just copy a reference instead
                setattr(new, attr, getattr(self, attr))
        return new

    @property
    def data(self):
        """Alias for image[:]. Equivalence to Stoner.data behaviour."""
        return self.image

    @data.setter
    def data(self, value):
        """Access the image data by data attribute."""
        self.image = value

    @property
    def draw(self):
        """Access the DrawProxy object for accessing the skimage draw sub module."""
        return DrawProxy(self.image, self)

    @property
    def image(self):
        """Access the image data."""
        return self._image

    @image.setter
    def image(self, v):
        """Ensure stored image is always an ImageArray."""
        filename = self._image.filename
        metadata = self._image.metadata
        # ensure setting image goes into the same memory block if from stack
        if (
            hasattr(self, "_fromstack")
            and self._fromstack
            and self._image.shape == v.shape
            and self._image.dtype == v.dtype
        ):
            self._image[:] = np.copy(v)
        elif isinstance(v, np.ndarray):
            self._image = np.copy(v).view(ImageArray)
        else:
            self._image = ImageArray(v)
        self.filename = filename
        self._image.metadata.update(metadata)
        self._image.metadata.update(getattr(v, "metadata", {}))

    @property
    def mask(self):
        """Get the mask of the underlying IamgeArray."""
        return MaskProxy(self)

    @mask.setter
    def mask(self, value):
        """Set the underlying ImageArray's mask."""
        if isinstance(value, ImageFile):
            value = value.image
        if isinstance(value, MaskProxy):
            value = value._mask
        self.image.mask = value

    ###################################################################################################################
    ############################# Special methods #####################################################################

    def __getitem__(self, n):
        """Pass through to ImageArray."""
        try:
            ret = self.image.__getitem__(n)
            if isinstance(ret, ImageArray) and ret.ndim == 2:
                retval = self.clone
                retval.image = ret
                return retval
            return ret
        except KeyError:
            if n not in self.metadata and n in self._image.metadata:
                self.metadata[n] = self._image.metadata[n]
            return self.metadata.__getitem__(n)

    def __setitem__(self, n, v):
        """Pass through to ImageArray."""
        if isinstance(n, string_types):
            self.metadata.__setitem__(n, v)
        else:
            self.image.__setitem__(n, v)

    def __getstate__(self):
        """Record state for pickling ImageFiles."""
        ret = copy(self.__dict__)
        ret.update({"metadata": self.metadata})
        return ret

    def __setstate__(self, state):
        """Write state for unpickling ImageFiles."""
        metadata = state.pop("metadata", {})
        self.__dict__.update(state)
        self.metadata.update(metadata)

    def __delitem__(self, n):
        """Pass through to ImageArray."""
        try:
            self.image.__delitem__(n)
        except KeyError:
            self.metadata.__delitem__(n)

    def __delattr__(self, name):
        """Handle the delete attribute code."""
        super().__delattr__(name)
        if name in self._public_attrs_real:
            del self._public_attrs_real[name]

    def __setattr__(self, n, v):
        """Handle setting attributes."""
        obj, _ = self._where_attr(n)
        if obj is None:  # This is a new attribute so note it for preserving
            obj = self
            if self._where_attr("_public_attrs_real")[0] is self:
                self._public_attrs = {n: type(v)}
        if obj is self:
            super().__setattr__(n, v)
        else:
            setattr(obj, n, v)

    def __add__(self, other):
        """Implement the subtract operator."""
        result = self.clone
        result = _add_core_(result, other)
        return result

    def __iadd__(self, other):
        """Implement the inplace subtract operator."""
        result = self
        result = _add_core_(result, other)
        return result

    def __floordiv__(self, other):
        """Implement a // operator to do XMCD calculations on a whole image."""
        if isinstance(other, ImageFile):
            if (
                hasattr(other, "polarization")
                and hasattr(self, "polarization")
                and getattr(self, "polarization") == getattr(other, "polarization")
            ):
                raise ValueError("Can only calculate and XMCD ratio from images of opposite polarization")
            if not (hasattr(other, "polarization") and hasattr(self, "polarization")) and Options().warnings:
                warn("Calculating XMCD ratio even though one or both image polarizations cannoty be determined.")
            if self.image.dtype != other.image.dtype:
                raise ValueError(
                    "Only ImageFiles with the same type of underlying image data can be used to calculate an"
                    + "XMCD ratio.Mismatch is {self.image.dtype} vs {other.image.dtype}"
                )
            if self.image.dtype.kind != "f":
                ret = self.clone.convert(float)
                other = other.clone.convert(float)
            else:
                ret = self.clone
            plus, minus = self, other
            polarization = getattr(self, "polarization", 1)
            ret.image = polarization * (plus.image - minus.image) / (plus.image + minus.image)
            return ret
        result = self
        return _floor_div_core_(result, other)

    def __truediv__(self, other):
        """Implement the divide operator."""
        result = self.clone
        result = _div_core_(result, other)
        return result

    def __itruediv__(self, other):
        """Implement the inplace divide operator."""
        result = self
        result = _div_core_(result, other)
        return result

    def __sub__(self, other):
        """Implement the subtract operator."""
        result = self.clone
        result = _sub_core_(result, other)
        return result

    def __isub__(self, other):
        """Implement the inplace subtract operator."""
        result = self
        result = _sub_core_(result, other)
        return result

    def __neg__(self):
        """Intelliegent negate function that handles unsigned integers."""
        ret = self.clone
        if self._image.dtype.kind == "u":
            for k in dtype_range:  # Have to manually look for dtype :-()
                if k == self._image.dtype:
                    break
            else:
                raise TypeError(f"Unrecognised unsigned type {self._image.dtype}, cannot negate sensibly !")
            high_val = dtype_range[k][1]
            ret.image = high_val - self.image
        else:
            ret.image = -self.image
        return ret

    def __invert__(self):
        """Equivalent to clockwise rotation."""
        return self.CW

    def __eq__(self, other):
        """Impleent and equality test."""
        if id(self) == id(other):
            ret = True  # short circuit for identity
        elif not isinstance(other, ImageFile):
            ret = False  # Shortcircuit for non equivalent types
        else:
            ret = self.metadata == other.metadata and np.all(self.image == other.image)
        return ret

    def __repr__(self):
        """Implement standard representation for text based consoles."""
        return (
            f"{self.filename}({type(self)}) of shape {self.shape} ({self.image.dtype}) and"
            + f" {len(self.metadata)} items of metadata"
        )

    ###################################################################################################################
    ############################# Private methods #####################################################################

    def _init_from_datafile(self, *args, **kargs):
        """Initialise ImageFile from DataFile defining x,y,z coordinates.

        Args:
            args[0] (DataFile):
                A :py:class:`Stoner.Core.DataFile` instance that defines x,y,z coordinates or has columns specified
                in keywords.

        Keyword Args:
            xcol (column index):
                Column in the DataFile that has the x-co-ordinate
            ycol (column index):
                Column in the data file that defines the y-cordinate
            zcol (column index):
                Column in the datafile that defines the intensity
        """
        data = make_Data(args[0])
        shape = kargs.pop("shape", "unique")

        _ = data._col_args(**kargs)
        data.setas(x=_.xcol, y=_.ycol, z=_.zcol)  # pylint: disable=not-callable
        if isinstance(shape, string_types) and shape == "unique":
            shape = (len(np.unique(data.x)), len(np.unique(data.y)))
        elif isTuple(shape, int_types, int_types):
            pass
        else:
            shape = None
        X, Y, Z = data.griddata(_.xcol, _.ycol, _.zcol, shape=shape)
        self.image = Z.view(ImageArray)
        self.metadata = deepcopy(data.metadata)
        self["x_vector"] = np.unique(X)
        self["y_vector"] = np.unique(Y)

    def _load(self, filename, *args, **kargs):
        """Load an ImageFile by calling the ImageArray method instead."""
        self._image = ImageArray(filename, *args, **kargs)
        for k in self._image._public_attrs:
            setattr(self, k, getattr(self._image, k, None))
        return self

    def _repr_png_private_(self):
        """Provide a display function for iPython/Jupyter."""
        fig = self.image.imshow(mask_color=self.mask.colour)
        plt.title(self.filename)
        data = StreamIO()
        fig.savefig(data, format="png")
        plt.close(fig)
        data.seek(0)
        ret = data.read()
        data.close()
        return ret

    def _where_attr(self, n):
        """Get the object that has the named attribute."""
        try:
            _ = super().__getattribute__(n)
            return self, _
        except AttributeError:
            try:
                _ = getattr(self._image, n)
                return self._image, _
            except AttributeError:
                return None, None

    ###################################################################################################################
    #############################  Public methods #####################################################################

    def get_filename(self, mode):
        """Force the user to choose a new filename using a system dialog box.

        Args:
            mode (string):
                The mode of file operation to be used when calling the dialog box

        Returns:
            str:
                The new filename

        Note:
            The filename attribute of the current instance is updated by this method as well.
        """
        self.filename = file_dialog(mode, self.filename, type(self), ImageFile)
        return self.filename

    @classmethod
    def load(cls, *args, **kargs):
        """Create a :py:class:`ImageFile` from file abnd guessing a better subclass if necessary.

        Args:
            filename (string or None):
                path to file to load

        Keyword Arguments:
            auto_load (bool):
                If True (default) then the load routine tries all the subclasses of :py:class:`ImageFile` in turn to
                load the file
            filetype (:py:class:`ImageFile`, str):
                If not none then tries using filetype as the loader.
            debug (bool):
                Turn on debugging when running autoload. Default *False*

        Returns:
            (ImageFile):
                A a new :py:data:`ImageFile` (or subclass thereof) instance

        Note:
            If *filetupe* is a string, then it is first tried as an exact match to a subclass name, otherwise it
            is used as a partial match and the first class in priority order is that matches is used.

            Some subclasses can be found in the :py:mod:`Stoner.formats` package.

            Each subclass is scanned in turn for a class attribute :py:attr:`Stoner.ImnageFile.priority` which governs
            the order in which they are tried. Subclasses which can make an early positive determination that a
            file has the correct format can have higher priority levels. Classes should return a suitable exception
            if they fail to load the file.

            If no class can load a file successfully then a RunttimeError exception is raised.
        """
        args = list(args)
        filename = kargs.pop("filename", args.pop(0) if len(args) > 0 else None)
        filetype = kargs.pop("filetype", None)
        auto_load = kargs.pop("auto_load", filetype is None)
        debug = kargs.pop("debug", False)

        filename, filetype = get_file_name_type(filename, filetype, DataFile)
        if auto_load:  # We're going to try every subclass we canA
            try:
                ret = auto_load_classes(filename, ImageFile, debug=debug, args=args, kargs=kargs)
            except StonerUnrecognisedFormat:
                ret = ImageFile()
                ret = ret._load(filename, *args, **kargs)
                ret["Loaded as"] = filetype.__name__
        else:
            if issubclass(filetype, ImageFile):
                ret = filetype()
                ret = ret._load(filename, *args, **kargs)
                ret["Loaded as"] = filetype.__name__
            elif filetype is None or isinstance(filetype, ImageFile):
                ret = cls()
                ret = ret._load(filename, *args, **kargs)
                ret["Loaded as"] = cls.__name__
            else:
                raise ValueError(f"Unable to load {filename}")

        for k, i in kargs.items():
            if not callable(getattr(ret, k, lambda x: False)):
                setattr(ret, k, i)
        ret._kargs = kargs
        return ret

    def save(self, filename=None, **kargs):
        """Save the image into the file 'filename'.

        Args:
            filename (string, bool or None):
                Filename to save data as, if this is None then the current filename for the object is used
                If this is not set, then then a file dialog is used. If filename is False then a file dialog is forced.

        Keyword Args:
            fmt (string or list):
                format to save data as. 'tif', 'png' or 'npy' or a list of them. If not included will guess from
                filename.

        Notes:
            Metadata will be preserved in .png and .tif format.

            fmt can be 'png', 'npy', 'tif', 'tiff'  or a list of more than one of those.
            tif is recommended since metadata is lost in .npy format but data is
            converted to integer format for png so that definition cannot be
            saved.
        """
        # catch before metadataObject tries to take over.
        self.image.save(filename, **kargs)
<|MERGE_RESOLUTION|>--- conflicted
+++ resolved
@@ -1,1269 +1,1240 @@
-# -*- coding: utf-8 -*-
-"""Implements core image handling classes for the :mod:`Stoner.Image` package."""
-__all__ = ["ImageArray", "ImageFile"]
-import os
-from copy import copy, deepcopy
-import inspect
-from importlib import import_module
-from io import BytesIO as StreamIO
-from warnings import warn
-
-from PIL import Image, PngImagePlugin
-import numpy as np
-import matplotlib.pyplot as plt
-from scipy import ndimage as ndi
-from skimage import (
-    color,
-    exposure,
-    feature,
-    io,
-    measure,
-    filters,
-    graph,
-    util,
-    restoration,
-    morphology,
-    segmentation,
-    transform,
-)
-from ..core.base import typeHintedDict, metadataObject
-from ..core.exceptions import StonerLoadError, StonerUnrecognisedFormat
-from ..Core import DataFile
-from ..tools import isTuple, isLikeList, make_Data
-from ..tools.file import file_dialog, get_file_name_type, auto_load_classes
-from ..tools.decorators import class_modifier, image_file_adaptor, class_wrapper, clones
-from ..compat import (
-    string_types,
-    get_filedialog,
-    int_types,
-    path_types,
-    str2bytes,
-)  # Some things to help with Python2 and Python3 compatibility
-from .attrs import DrawProxy, MaskProxy
-from .widgets import RegionSelect
-from . import imagefuncs
-from ..tools.classes import Options
-
-if "READTHEDOCS" not in os.environ:
-    from skimage import viewer
-else:
-    from ..tools import null as viewer
-
-IMAGE_FILES = [("Tiff File", "*.tif;*.tiff"), ("PNG files", "*.png", "Numpy Files", "*.npy")]
-
-dtype_range = {
-    np.bool_: (False, True),
-    np.bool8: (False, True),
-    np.uint8: (0, 255),
-    np.uint16: (0, 65535),
-    np.int8: (-128, 127),
-    np.int16: (-32768, 32767),
-    np.int64: (-(2**63), 2**63 - 1),
-    np.uint64: (0, 2**64 - 1),
-    np.int32: (-(2**31), 2**31 - 1),
-    np.uint32: (0, 2**32 - 1),
-    np.float16: (-1, 1),
-    np.float32: (-1, 1),
-    np.float64: (-1, 1),
-}
-
-
-def _add_core_(result, other):
-    """Actually do result=result-other."""
-    if isinstance(other, type(result)) and result.shape == other.shape:
-        result.image += other.image
-    elif isinstance(other, np.ndarray) and other.shape == result.shape:
-        result.image += other
-    elif isinstance(other, (int, float)):
-        result.image += other
-    else:
-        return NotImplemented
-    return result
-
-
-def _floor_div_core_(result, other):
-    """Actually do result=result/other."""
-    # Cheat and pass through to ImageArray
-
-    if isinstance(other, ImageFile):
-        other = other.image
-
-    result.image = result.image // other
-    return result
-
-
-def _div_core_(result, other):
-    """Actually do result=result/other."""
-    # Cheat and pass through to ImageArray
-
-    if isinstance(other, ImageFile):
-        other = other.image
-
-    result.image = result.image / other
-    return result
-
-
-def _sub_core_(result, other):
-    """Actually do result=result-other."""
-    if isinstance(other, type(result)) and result.shape == other.shape:
-        result.image -= other.image
-    elif isinstance(other, np.ndarray) and other.shape == result.shape:
-        result.image -= other
-    elif isinstance(other, (int, float)):
-        result.image -= other
-    else:
-        return NotImplemented
-    return result
-
-
-def copy_into(source: "ImageFile", dest: "ImageFile") -> "ImageFile":
-    """Copy the data associated with source to dest.
-
-    Args:
-        source(ImageFile): The ImageFile object to be copied from
-        dest (ImageFile): The ImageFile objrct to be changed by receiving the copiued data.
-
-    Returns:
-        The modified *dest* ImageFile.
-
-    Unlike copying or deepcopying a ImageFile, this function preserves the class of the destination and just
-    overwrites the attributes that represent the data in the ImageFile.
-    """
-    dest.image = source.image.clone
-    for k in source._public_attrs:
-        if hasattr(source, k):
-            setattr(dest, k, deepcopy(getattr(source, k)))
-    return dest
-
-
-@class_modifier(
-    [
-        color,
-        exposure,
-        feature,
-        io,
-        measure,
-        filters,
-        filters.rank,
-        graph,
-        util,
-        restoration,
-        morphology,
-        segmentation,
-        transform,
-    ]
-)
-@class_modifier([ndi], transpose=True)
-@class_modifier(imagefuncs, overload=True)
-class ImageArray(np.ma.MaskedArray, metadataObject):
-
-    """A numpy array like class with a metadata parameter and pass through to skimage methods.
-
-    ImageArray is for manipulating images stored as a 2d numpy array.
-    It is built to be almost identical to a numpy array except for one extra
-    parameter which is the metadata. This stores information about the image
-    in a dictionary object for later retrieval.
-    All standard numpy functions should work as normal and casting two types
-    together should yield a ImageArray type (ie. ImageArray+np.ndarray=ImageArray)
-
-    In addition any function from skimage should work and return a ImageArray.
-    They can be called as eg. im=im.gaussian(sigma=2). Don't include the module
-    name, just the function name (ie not filters.gaussian). Also omit the first
-    image argument required by skimage.
-
-    Attributes:
-        metadata (:py:class:`Stoner.core.regexpDict`):
-            A dictionary of metadata items associated with this image.
-        filename (str):
-            The name of the file from which this image was loaded.
-        title (str):
-            The title of the image (defaults to the filename).
-        mask (:py:class:`numpy.ndarray of bool`):
-            The underlying mask data of the image. Masked elements (i.e. where mask=True) are ignored for many
-            image operations. Indexing them will return the mask fill value (typically NaN, ot -1 or -MAXINT)
-            draw (:py:class:`Stoner.Image.attrs.DrawProxy`):
-            A special object that allows the user to manipulate the image data by making use of
-            :py:mod:`skimage.draw` functions as well as some additional drawing functions.
-        clone (:py:class:`Stoner.ImageArry`):
-            Return a duplicate copy of the current image - this allows subsequent methods to
-            modify the cloned version rather than the original version.
-        centre (tuple of (float,float)):
-            The coordinates of the centre of the image.
-        aspect (float):
-            The aspect ratio (width/height) of the image.
-        max_box (tuple (0,x-size,0-y-size)):
-            The extent of the image size in a form suitable for use in defining a box.
-        flip_h (:py:class:`ImageArray`):
-            Clone the current image and then flip it horizontally (left-right).
-        flip_v (:py:class:`ImageArray`):
-            Clone the current image and then flip it vertically (top-bottom).
-        CW (:py:class:`ImageArray`):
-            Clone the current image and then rotate it 90 degrees clockwise.
-        CCW (:py:class:`ImageArray`):
-            Clone the current image and then rotate it 90 degrees counter-clockwise.
-        T (:py:class:`ImageArray`):
-            Transpose the current image
-        shape (tuple (int,int)):
-            Return the current shape of the image (rows, columns)
-        dtype (:py:class:`numpy.dtype`):
-            The current dtype of the elements of the image data.
-
-
-    For clarity it should be noted that any function will not alter the current
-    instance, it will clone it first then return the clone after performing the
-    function on it.
-
-    Note:
-         For arrays the indexing is (row, column). However the normal way to index
-         an image would be to do (horizontal, vert), which is the opposite.
-         In ImageArray the coordinate system is chosen similar to skimage. y points
-         down x points right and the origin is in the top left corner of the image.
-         When indexing the array therefore you need to give it (y,x) coordinates
-         for (row, column).::
-
-              ----> x (column)
-             |
-             |
-             v
-             y (row)
-
-         eg I want the 4th pixel in the horizontal direction and the 10th pixel down
-         from the top I would ask for ImageArray[10,4]
-
-         but if I want to translate the image 4 in the x direction and 10 in the y
-         I would call im=im.translate((4,10))
-    """
-
-    # Proxy attributes for storing imported functions. Only do the import when needed
-    _func_proxy = None
-
-    # extra attributes for class beyond standard numpy ones
-
-    # Default values for when we can't find the attribute already
-    _defaults = {"debug": False, "_hardmask": False}
-
-    fmts = ["png", "npy", "tiff", "tif"]
-
-    # These will be overridden with instance attributes, but setting here allows ImageFile properties to be defined.
-    debug = False
-    filename = ""
-
-    # now initialise class
-
-    def __new__(cls, *args, **kargs):
-        """Construct an ImageArray object.
-
-        We're using __new__ rather than __init__ to imitate a numpy array as
-        close as possible.
-        """
-        array_arg_keys = ["dtype", "copy", "order", "subok", "ndmin", "mask"]  # kwargs for array setup
-        array_args = {k: kargs.pop(k) for k in array_arg_keys if k in kargs.keys()}
-        user_metadata = kargs.get("metadata", {})
-
-        if len(args) not in [0, 1]:
-            raise ValueError(f"ImageArray expects 0 or 1 arguments, {len(args)} given")
-
-        # 0 args initialisation
-        if len(args) == 0:
-            ret = np.empty((0, 0), dtype=float).view(cls)
-            # merge the results of __new__ from emtadataObject
-        else:
-            # 1 args initialisation
-            arg = args[0]
-            loadfromfile = False
-            if isinstance(arg, cls):
-                ret = arg
-            elif isinstance(arg, np.ndarray):
-                # numpy array or ImageArray)
-                if arg.ndim < 2:
-                    ret = np.atleast_2d(arg).view(ImageArray)
-                else:
-                    ret = arg.view(ImageArray)
-                kargs["metadata"] = getattr(arg, "metadata", typeHintedDict())
-                kargs["metadata"].update(user_metadata)
-            elif isinstance(arg, bool) and not arg:
-                patterns = (("png", "*.png"), ("npy", "*.npy"))
-                arg = get_filedialog(what="r", filetypes=patterns)
-                if len(arg) == 0:
-                    raise ValueError("No file given")
-                loadfromfile = True
-            elif isinstance(arg, path_types) or loadfromfile:
-                # Filename- load datafile
-                if not os.path.exists(arg):
-                    raise ValueError(f"File path does not exist {arg}")
-                ret = np.empty((0, 0), dtype=float).view(cls)
-                ret = ret._load(arg, **array_args)  # pylint: disable=no-member
-                kargs["metadata"] = getattr(ret, "metadata", typeHintedDict())
-                kargs["metadata"].update(user_metadata)
-            elif isinstance(arg, ImageFile):
-                # extract the image
-                ret = arg.image
-                kargs["metadata"] = getattr(ret, "metadata", typeHintedDict())
-                kargs["metadata"].update(user_metadata)
-            else:
-                try:  # try converting to a numpy array (eg a list type)
-                    ret = np.asarray(arg, **array_args).view(cls)
-                    if ret.dtype == "O":  # object dtype - can't deal with this
-                        raise ValueError
-                except ValueError as err:  # ok couldn't load from iterable, we're done
-                    raise ValueError(f"No constructor for {arg}") from err
-
-        asfloat = kargs.pop("asfloat", False) or kargs.pop(
-            "convert_float", False
-        )  # convert_float for back compatibility
-        if asfloat and ret.dtype.kind != "f":  # convert to float type in place
-            ret = ret.convert(np.float64)
-
-        ret.__dict__["kargs"] = kargs
-        return ret
-
-    def __array_finalize__(self, obj):
-        """__array_finalize__ is a  necessary functions when subclassing numpy.ndarray to fix some behaviours.
-
-        See http://docs.scipy.org/doc/numpy-1.10.1/user/basics.subclassing.html for
-        more info and examples
-        Defaults below are only set when constructing an array using view
-        eg np.arange(10).view(ImageArray). Otherwise filename and metadata
-        attributes are just copied over (plus any other attributes set in
-        _optinfo).
-        """
-        if not hasattr(self, "_optinfo"):
-            setattr(self, "_optinfo", {"metadata": typeHintedDict({}), "filename": ""})
-
-        kargs = self.__dict__.pop("kargs", {})  # pylint: disable=access-member-before-definition
-        tmp = metadataObject.__new__(metadataObject)
-        tmp.__dict__.update(self.__dict__)  # pylint: disable=access-member-before-definition
-        self.__dict__ = tmp.__dict__
-
-        # Deal with kwargs
-        user_metadata = kargs.pop("metadata", {})
-
-        _debug = kargs.pop("debug", False)
-        _title = kargs.pop("title", None)
-
-        self.metadata.update(user_metadata)
-
-        # all constructors call array_finalise so metadata is now initialised
-        self.filename = self.metadata.setdefault("Loaded from", "")
-        self.debug = _debug
-        self._title = _title
-        self._public_attrs = {"title": str, "filename": str}
-        self._mask_color = "red"
-        self._mask_alpha = 0.5
-
-        # merge the results of __new__ from emtadataObject
-
-        if getattr(self, "debug", False):
-            curframe = inspect.currentframe()
-            calframe = inspect.getouterframes(curframe, 2)
-            print(curframe, calframe)
-        if obj is not None:
-            self._optinfo.update(getattr(obj, "_optinfo", {}))
-
-        super().__array_finalize__(obj=obj)
-
-    def _load(self, filename, *args, **kargs):
-        """Load an image from a file and return as a ImageArray."""
-        cls = type(self)
-        fmt = kargs.pop("fmt", os.path.splitext(filename)[1][1:])
-        handlers = {"npy": cls._load_npy, "png": cls._load_png, "tiff": cls._load_tiff, "tif": cls._load_tiff}
-        if fmt not in handlers:
-            raise StonerLoadError(f"{fmt} is not a recognised format for loading.")
-        ret = handlers[fmt](filename, **kargs)
-        return ret
-
-    @classmethod
-    def _load_npy(cls, filename, **kargs):
-        """Load image data from a numpy file."""
-        image = np.load(filename)
-        image = np.array(image, **kargs).view(cls)
-        image.metadata["Loaded from"] = os.path.realpath(filename)  # pylint: disable=no-member
-        image.filename = os.path.realpath(filename)
-        return image
-
-    @classmethod
-    def _load_png(cls, filename, **kargs):  # pylint: disable=unused-argument
-        """Create a new ImageArray from a png file."""
-        with Image.open(filename, "r") as img:
-            image = np.asarray(img).view(cls)
-            # Since skimage.img_as_float() looks at the dtype of the array when mapping ranges, it's important to make
-            # sure that we're not using too many bits to store the image in. This is a bit of a hack to reduce the
-            # bit-depth...
-            if np.issubdtype(image.dtype, np.integer):
-                bits = np.ceil(np.log2(image.max()))
-                if bits <= 8:
-                    image = image.astype("uint8")
-                elif bits <= 16:
-                    image = image.astype("uint16")
-                elif bits <= 32:
-                    image = image.astype("uint32")
-            for k in img.info:
-                v = img.info[k]
-                if v.startswith("b'"):
-                    v = v.strip(" b'")
-                    v = bytes(v)
-                k = k.split("{")[0]
-                image.metadata[k] = v
-        image.metadata["Loaded from"] = os.path.realpath(filename)
-        image.filename = os.path.realpath(filename)
-        return image
-
-    @classmethod
-    def _load_tiff(cls, filename, **kargs):  # pylint: disable=unused-argument
-        """Create a new ImageArray from a tiff file."""
-        metadict = typeHintedDict({})
-        with Image.open(filename, "r") as img:
-            image = np.asarray(img)
-            if image.ndim == 3:
-                if image.shape[2] < 4:  # Need to add a dummy alpha channel
-                    image = np.append(np.zeros_like(image[:, :, 0]), axis=2)
-                image = image.view(dtype=np.uint32).reshape(image.shape[:-1])
-            tags = img.tag_v2
-            if 270 in tags:
-                from json import loads
-
-                try:
-                    userdata = loads(tags[270])
-                    typ = userdata.get("type", cls.__name__)
-                    mod = userdata.get("module", cls.__module__)
-
-                    mod = import_module(mod)
-                    typ = getattr(mod, typ)
-                    if not issubclass(typ, ImageArray):
-                        raise TypeError(f"Bad type in Tiff file {typ.__name__} is not a subclass of Stoner.ImageArray")
-                    metadata = userdata.get("metadata", [])
-                except (ValueError, TypeError, IOError):
-                    metadata = []
-            else:
-                metadata = []
-            metadict.import_all(metadata)
-
-            # OK now try and sort out the datatype before loading
-        dtype = metadict.get(
-            "ImageArray.dtype", None
-        )  # if tif was previously saved by Stoner then dtype should have been added to the metadata
-        # If we convert to float, it's important to make
-        # sure that we're not using too many bits to store the image in.
-        # This is a bit of a hack to reduce the bit-depth...
-        if dtype is None:
-            if np.issubdtype(image.dtype, np.integer):
-                bits = np.ceil(np.log2(image.max()))
-                if bits <= 8:
-                    dtype = "uint8"
-                elif bits <= 16:
-                    dtype = "uint16"
-                elif bits <= 32:
-                    dtype = "uint32"
-            else:
-                dtype = np.dtype(image.dtype).name  # retain the loaded datatype
-        try:
-            image = image.astype(dtype)
-        except TypeError:  # Python 2.7 can throw up a bad type error here
-            pass
-        image = image.view(cls)
-        image.update(metadict)
-        image.metadata["Loaded from"] = os.path.realpath(filename)
-        image.filename = os.path.realpath(filename)
-        return image
-
-    def _box(self, *args, **kargs):
-        """Construct and indexing tuple for selecting areas for cropping and boxing.
-
-        The box can be specified as:
-
-            - (int): a fixed number of pxiels is removed from all sides
-            - (float): the central region of the image is selected
-            - None: the whole image is selected
-            - False: The user can select a region of interest
-            - (iterable of length 4) - assumed to give 4 integers to describe a specific box
-        """
-        if len(args) == 0 and "box" in kargs.keys():
-            args = [kargs["box"]]  # back compatibility
-        elif len(args) not in (0, 1, 4):
-            raise ValueError("box accepts 1 or 4 arguments, {len(args)} given.")
-        if len(args) == 0 or (len(args) == 1 and args[0] is None):
-            args = RegionSelect()(self)
-        if len(args) == 1:
-            box = args[0]
-            if isinstance(box, bool) and not box:  # box=False is the same as all values
-                return slice(None, None, None), slice(None, None, None)
-            if isLikeList(box) and len(box) == 4:  # Full box as a list
-                box = [x for x in box]
-            elif isinstance(box, int):  # Take a border of n pixels out
-                box = [box, self.shape[1] - box, box, self.shape[0] - box]
-            elif isinstance(box, string_types):
-                box = self.metadata[box]
-                return self._box(*box)
-            elif isinstance(box, float):  # Keep the central fraction of the image
-                box = [
-                    round(self.shape[1] * box / 2),
-                    round(self.shape[1] * (1 - box / 2)),
-                    round(self.shape[1] * box / 2),
-                    round(self.shape[1] * (1 - box / 2)),
-                ]
-                box = list([int(x) for x in box])
-            else:
-                raise ValueError(f"crop accepts tuple of length 4, {len(box)} given.")
-        else:
-            box = list(args)
-        for i, item in enumerate(box):  # replace None with max extent
-            if isinstance(item, float) and 0 <= item <= 1:
-                if i < 2:
-                    box[i] = int(round(self.shape[1] * item))
-                else:
-                    box[i] = int(round(self.shape[0] * item))
-            elif isinstance(item, float):
-                box[i] = int(round(item))
-            elif isinstance(item, int_types):
-                pass
-            elif item is None:
-                box[i] = self.max_box[i]
-            else:
-                raise TypeError(f"Arguments for box should be floats, integers or None, not {type(item)}")
-        return slice(box[2], box[3]), slice(box[0], box[1])
-
-    #################################################################################################
-    ################################################ Properties #####################################
-
-    @property
-    def aspect(self):
-        """Return the aspect ratio (width/height) of the image."""
-        return float(self.shape[1]) / self.shape[0]
-
-    @property
-    def centre(self):
-        """Return the coordinates of the centre of the image."""
-        return tuple(np.array(self.shape) / 2.0)
-
-    @property
-    def clone(self):
-        """Duplicate the ImageFile and return the copy.
-
-        Using .clone allows further methods to modify the clone, allowing the original immage to be unmodified.
-        """
-        ret = self.copy().view(type(self))
-        self._optinfo["mask"] = self.mask  # Make sure we've updated our mask record
-        self._optinfo["metadata"] = self.metadata  # Update metadata record
-        for k, v in self._optinfo.items():
-            try:
-                setattr(ret, k, deepcopy(v))
-            except (TypeError, ValueError, RecursionError):
-                if isinstance(v, np.ndarray):
-                    setattr(self, k, np.copy(v).view(v.__class__))
-                else:
-                    setattr(ret, k, copy(v))
-        return ret
-
-    @property
-    def flat(self):
-        """Return the numpy.ndarray.flat rather than a MaskedIterator."""
-        return self.asarray().flat
-
-    @property
-    def max_box(self):
-        """Return the maximum coordinate extent (xmin,xmax,ymin,ymax)."""
-        box = (0, self.shape[1], 0, self.shape[0])
-        return box
-
-    @property
-    def title(self):
-        """Get a title for this image."""
-        if self._title is None:
-            return self.filename
-        return self._title
-
-    @title.setter
-    def title(self, title):
-        """Set the title of the current image."""
-        if not isinstance(title, str):
-            title = repr(title)
-        self._title = title
-
-    @property
-    @clones
-    def flip_h(self):
-        """Clone the image and then mirror the image horizontally."""
-        ret = self.clone[:, ::-1]
-        return ret
-
-    @property
-    @clones
-    def flip_v(self):
-        """Clone the image and then mirror the image vertically."""
-        ret = self.clone[::-1, :]
-        return ret
-
-    @property
-    @clones
-    def CW(self):
-        """Clone the image and then rotate the imaage 90 degrees clockwise."""
-        return self.clone.T[:, ::-1]
-
-    @property
-    @clones
-    def CCW(self):
-        """Clone the image and then rotate the imaage 90 degrees counter clockwise."""
-        return self.clone.T[::-1, :]
-
-    @property
-    def draw(self):
-        """Access the DrawProxy object for accessing the skimage draw sub module."""
-        return DrawProxy(self, self)
-
-    # ==============================================================================
-    # OTHER SPECIAL METHODS
-    # ==============================================================================
-
-    def __getstate__(self):
-        """Help with pickling ImageArrays."""
-        ret = super().__getstate__()
-
-        return {"numpy": ret, "ImageArray": {"metadata": self.metadata}}
-
-    def __setstate__(self, state):
-        """Help with pickling ImageArrays."""
-        original = state.pop("numpy", tuple())
-        local = state.pop("ImageArray", {})
-        metadata = local.pop("metadata", {})
-        super().__setstate__(original)
-        self.metadata.update(metadata)
-
-    def __delattr__(self, name):
-        """Handle deleting attributes."""
-        super().__delattr__(name)
-        if name in self._optinfo:
-            del self._optinfo[name]
-
-    def __setattr__(self, name, value):
-        """Set an attribute on the object."""
-        super().__setattr__(name, value)
-        # add attribute to those for copying in array_finalize. use value as
-        # default.
-        circ = ["_optinfo", "mask", "__dict__"]  # circular references
-        proxy = ["_funcs"]  # can be reloaded for cloned arrays
-        if name in circ + proxy:
-            # Ignore these in clone
-            pass
-        else:
-            self._optinfo.update({name: value})
-
-    def __getitem__(self, index):
-        """Patch indexing of strings to metadata."""
-        if getattr(self, "debug", False):
-            curframe = inspect.currentframe()
-            calframe = inspect.getouterframes(curframe, 2)
-            print(curframe, calframe)
-        if isinstance(index, ImageFile) and index.image.dtype == bool:
-            index = index.image
-        if isinstance(index, string_types):
-            return self.metadata[index]
-        return super().__getitem__(index)
-
-    def __setitem__(self, index, value):
-        """Patch string index through to metadata."""
-        if isinstance(index, ImageFile) and index.dtype == bool:
-            index = index.image
-        if isinstance(index, string_types):
-            self.metadata[index] = value
-        else:
-            super().__setitem__(index, value)
-
-    def __delitem__(self, index):
-        """Patch indexing of strings to metadata."""
-        if isinstance(index, string_types):
-            del self.metadata[index]
-        else:
-            super().__delitem__(index)
-
-    def save(self, filename=None, **kargs):
-<<<<<<< HEAD
-        """Save ImageArray to disc as a png file with embedded metadata.
-
-        Args:
-            filename (string): Filename to save as (using the same rules as for the load routines)
-
-        Keyword Arguments:
-            deliminator (string): Record deliniminator (defaults to a comma)
-
-        Returns:
-            A copy of itself.
-        """
-        if filename is None:
-            filename = self.filename
-        if filename is None or (isinstance(filename, bool) and not filename):  # now go and ask for one
-            filename = self.__file_dialog("w")
-
-        metadata = PngImagePlugin.PngInfo()
-        for k in self.metadata:
-            parts = self.metadata.export(k).split("=")
-            key = parts[0]
-            val = str2bytes("=".join(parts[1:]))
-            metadata.add_text(key, val)
-        img = Image.fromarray(self.data)
-        img.save(filename, "png", pnginfo=metadata)
-        self.filename = filename
-        return self
-=======
-        """Stub method for a save function."""
-        raise NotImplementedError(f"Save is not implemented in {self.__class__}")
->>>>>>> 2e0b0417
-
-
-@class_modifier(
-    [
-        color,
-        exposure,
-        feature,
-        io,
-        measure,
-        filters,
-        filters.rank,
-        graph,
-        util,
-        restoration,
-        morphology,
-        segmentation,
-        transform,
-    ],
-    adaptor=image_file_adaptor,
-)
-@class_modifier(
-    [ndi],
-    transpose=True,
-    adaptor=image_file_adaptor,
-)
-@class_modifier(imagefuncs, overload=True, adaptor=image_file_adaptor)
-@class_wrapper(target=ImageArray, exclude_below=metadataObject)
-class ImageFile(metadataObject):
-
-    """An Image file type that is analogous to :py:class:`Stoner.Data`.
-
-    This contains metadata and an image attribute which
-    is an :py:class:`Stoner.Image.ImageArray` type which subclasses numpy ndarray and
-    adds lots of extra image specific processing functions.
-
-    Attributes:
-        image (:py:class:`Stoner.Image.ImageArray`):
-            A :py:class:`numpy.ndarray` subclass that stores the actual image data.
-        metadata (:py:class:`Stoner.core.regexpDict`):
-            A dictionary of metadata items associated with this image.
-        filename (str):
-            The name of the file from which this image was loaded.
-        title (str):
-            The title of the image (defaults to the filename).
-        mask (:py:class:`Stoner.Image.attrs.MaskProxy`):
-            A special object that allows manipulation of the image's mask - thius allows the
-            user to selectively disable regions of the image from rpocessing functions.
-        draw (:py:class:`Stoner.Image.attrs.DrawProxy`):
-            A special object that allows the user to manipulate the image data by making use of
-            :py:mod:`skimage.draw` functions as well as some additional drawing functions.
-        clone (:py:class:`Stoner.ImageFile`):
-            Return a duplicate copy of the current image - this allows subsequent methods to
-            modify the cloned version rather than the original version.
-        centre (tuple of (int,int)):
-            The coordinates of the centre of the image.
-        aspect (float):
-            The aspect ratio (width/height) of the image.
-        max_box (tuple (0,x-size,0-y-size)):
-            The extent of the image size in a form suitable for use in defining a box.
-        flip_h (ImageFile):
-            Clone the current image and then flip it horizontally (left-right).
-        flip_v (ImageFile):
-            Clone the current image and then flip it vertically (top-bottom).
-        CW (ImageFile):
-            Clone the current image and then rotate it 90 degrees clockwise.
-        CCW (ImageFile):
-            Clone the current image and then rotate it 90 degrees counter-clockwise.
-        T (ImageFile):
-            Transpose the current image
-        shape (tuple (int,int)):
-            Return the current shape of the image (rows, columns)
-        dtype (:py:class:`numpy.dtype`):
-            The current dtype of the elements of the image data.
-
-    The ImageFile owned attribute is image. All other calls including metadata
-    are passed through to ImageArray (so no need to inherit from metadataObject).
-
-    Almost all calls to ImageFile are passed through to the underlying ImageArray
-    logic and ImageArray can be used as a standalone class.
-    However because ImageArray subclasses an ndarray it is not possible to enter
-    it in place. All attributes return an array instance which needs to be reassigned.
-    ImageFile owns image and so can change in place.
-    The penalty is that numpy ufuncs don't return ImageFile type
-
-    so can do::
-
-        imfile.asfloat() #imagefile.image is updated to float type however need to do:
-        imfile.image = np.abs(imfile.image)
-
-    whereas for imarray need to do::
-
-            imarray = imagearray.asfloat()
-
-    but::
-
-            np.abs(imarray) #returns ImageArray type
-    """
-
-    # pylint: disable=no-member
-
-    _protected_attrs = ["_fromstack"]  # these won't be passed through to self.image attrs
-    _patterns = ["*.png", "*.tif", "*.jpeg", "*.jpg"]
-    mime_type = ["image/png", "image/jpeg", "image/tiff", "application/octet-stream"]
-    priority = 32
-
-    def __init__(self, *args, **kargs):
-        """Mostly a pass through to ImageArray constructor.
-
-        Local attribute is image. All other attributes and calls are passed
-        through to image attribute.
-
-        There is one special case of creating an ImageFile from a :py:class:`Stoner.Core.DataFile`. In this case the
-        the DataFile is assumed to contain (x,y,z) data that should be converted to a map of
-        z on a regular grid of x,y. The columns for the x,y,z data can be taken from the DataFile's
-        :py:attr:`Stoner.Core.DataFile.setas` attribute or overridden by providing xcol, ycol and zcol keyword
-        arguments. A further *shape* keyword can spewcify the shape as a tuple or "unique" to use the unique values of
-        x and y or if omitted asquare grid will be interpolated.
-
-        """
-        self._image = ImageArray()  # Ensire we have the image data in place
-        super().__init__(*args, **kargs)
-        args = list(args)
-        if len(args) == 0:
-            pass
-        elif len(args) > 0 and isinstance(args[0], path_types):
-            try:
-                copy_into(self.__class__.load(args[0], **kargs), self)
-                self._public_attrs = {"title": str, "filename": str}
-                self._fromstack = kargs.pop("_fromstack", False)  # for use by ImageStack
-                return
-            except StonerLoadError:
-                args[0] = ImageArray(*args, **kargs)
-        if len(args) > 0 and isinstance(args[0], ImageFile):  # Fixing type
-            self._image = args[0].image
-            for k in args[0]._public_attrs:
-                setattr(self, k, getattr(args[0], k, None))
-        elif len(args) > 0 and isinstance(args[0], np.ndarray):  # Fixing type
-            self._image = ImageArray(*args, **kargs)
-            if isinstance(args[0], ImageArray):
-                for k in args[0]._public_attrs:
-                    setattr(self, k, getattr(args[0], k, None))
-        elif len(args) > 0 and isinstance(
-            args[0], DataFile
-        ):  # Support initing from a DataFile that defines x,y,z coordinates
-            self._init_from_datafile(*args, **kargs)
-        self._public_attrs = {"title": str, "filename": str}
-        self._fromstack = kargs.pop("_fromstack", False)  # for use by ImageStack
-
-    ###################################################################################################################
-    ############################# Properties #### #####################################################################
-
-    @property
-    def _repr_png_(self):
-        return self._repr_png_private_
-
-    @property
-    def clone(self):
-        """Make a copy of this ImageFile."""
-        new = type(self)(self.image.clone)
-        for attr in self.__dict__:
-            if callable(getattr(self, attr)) or attr in ["image", "metadata"] or attr.startswith("_"):
-                continue
-            try:
-                setattr(new, attr, deepcopy(getattr(self, attr)))
-            except NotImplementedError:  # Deepcopying failed, so just copy a reference instead
-                setattr(new, attr, getattr(self, attr))
-        return new
-
-    @property
-    def data(self):
-        """Alias for image[:]. Equivalence to Stoner.data behaviour."""
-        return self.image
-
-    @data.setter
-    def data(self, value):
-        """Access the image data by data attribute."""
-        self.image = value
-
-    @property
-    def draw(self):
-        """Access the DrawProxy object for accessing the skimage draw sub module."""
-        return DrawProxy(self.image, self)
-
-    @property
-    def image(self):
-        """Access the image data."""
-        return self._image
-
-    @image.setter
-    def image(self, v):
-        """Ensure stored image is always an ImageArray."""
-        filename = self._image.filename
-        metadata = self._image.metadata
-        # ensure setting image goes into the same memory block if from stack
-        if (
-            hasattr(self, "_fromstack")
-            and self._fromstack
-            and self._image.shape == v.shape
-            and self._image.dtype == v.dtype
-        ):
-            self._image[:] = np.copy(v)
-        elif isinstance(v, np.ndarray):
-            self._image = np.copy(v).view(ImageArray)
-        else:
-            self._image = ImageArray(v)
-        self.filename = filename
-        self._image.metadata.update(metadata)
-        self._image.metadata.update(getattr(v, "metadata", {}))
-
-    @property
-    def mask(self):
-        """Get the mask of the underlying IamgeArray."""
-        return MaskProxy(self)
-
-    @mask.setter
-    def mask(self, value):
-        """Set the underlying ImageArray's mask."""
-        if isinstance(value, ImageFile):
-            value = value.image
-        if isinstance(value, MaskProxy):
-            value = value._mask
-        self.image.mask = value
-
-    ###################################################################################################################
-    ############################# Special methods #####################################################################
-
-    def __getitem__(self, n):
-        """Pass through to ImageArray."""
-        try:
-            ret = self.image.__getitem__(n)
-            if isinstance(ret, ImageArray) and ret.ndim == 2:
-                retval = self.clone
-                retval.image = ret
-                return retval
-            return ret
-        except KeyError:
-            if n not in self.metadata and n in self._image.metadata:
-                self.metadata[n] = self._image.metadata[n]
-            return self.metadata.__getitem__(n)
-
-    def __setitem__(self, n, v):
-        """Pass through to ImageArray."""
-        if isinstance(n, string_types):
-            self.metadata.__setitem__(n, v)
-        else:
-            self.image.__setitem__(n, v)
-
-    def __getstate__(self):
-        """Record state for pickling ImageFiles."""
-        ret = copy(self.__dict__)
-        ret.update({"metadata": self.metadata})
-        return ret
-
-    def __setstate__(self, state):
-        """Write state for unpickling ImageFiles."""
-        metadata = state.pop("metadata", {})
-        self.__dict__.update(state)
-        self.metadata.update(metadata)
-
-    def __delitem__(self, n):
-        """Pass through to ImageArray."""
-        try:
-            self.image.__delitem__(n)
-        except KeyError:
-            self.metadata.__delitem__(n)
-
-    def __delattr__(self, name):
-        """Handle the delete attribute code."""
-        super().__delattr__(name)
-        if name in self._public_attrs_real:
-            del self._public_attrs_real[name]
-
-    def __setattr__(self, n, v):
-        """Handle setting attributes."""
-        obj, _ = self._where_attr(n)
-        if obj is None:  # This is a new attribute so note it for preserving
-            obj = self
-            if self._where_attr("_public_attrs_real")[0] is self:
-                self._public_attrs = {n: type(v)}
-        if obj is self:
-            super().__setattr__(n, v)
-        else:
-            setattr(obj, n, v)
-
-    def __add__(self, other):
-        """Implement the subtract operator."""
-        result = self.clone
-        result = _add_core_(result, other)
-        return result
-
-    def __iadd__(self, other):
-        """Implement the inplace subtract operator."""
-        result = self
-        result = _add_core_(result, other)
-        return result
-
-    def __floordiv__(self, other):
-        """Implement a // operator to do XMCD calculations on a whole image."""
-        if isinstance(other, ImageFile):
-            if (
-                hasattr(other, "polarization")
-                and hasattr(self, "polarization")
-                and getattr(self, "polarization") == getattr(other, "polarization")
-            ):
-                raise ValueError("Can only calculate and XMCD ratio from images of opposite polarization")
-            if not (hasattr(other, "polarization") and hasattr(self, "polarization")) and Options().warnings:
-                warn("Calculating XMCD ratio even though one or both image polarizations cannoty be determined.")
-            if self.image.dtype != other.image.dtype:
-                raise ValueError(
-                    "Only ImageFiles with the same type of underlying image data can be used to calculate an"
-                    + "XMCD ratio.Mismatch is {self.image.dtype} vs {other.image.dtype}"
-                )
-            if self.image.dtype.kind != "f":
-                ret = self.clone.convert(float)
-                other = other.clone.convert(float)
-            else:
-                ret = self.clone
-            plus, minus = self, other
-            polarization = getattr(self, "polarization", 1)
-            ret.image = polarization * (plus.image - minus.image) / (plus.image + minus.image)
-            return ret
-        result = self
-        return _floor_div_core_(result, other)
-
-    def __truediv__(self, other):
-        """Implement the divide operator."""
-        result = self.clone
-        result = _div_core_(result, other)
-        return result
-
-    def __itruediv__(self, other):
-        """Implement the inplace divide operator."""
-        result = self
-        result = _div_core_(result, other)
-        return result
-
-    def __sub__(self, other):
-        """Implement the subtract operator."""
-        result = self.clone
-        result = _sub_core_(result, other)
-        return result
-
-    def __isub__(self, other):
-        """Implement the inplace subtract operator."""
-        result = self
-        result = _sub_core_(result, other)
-        return result
-
-    def __neg__(self):
-        """Intelliegent negate function that handles unsigned integers."""
-        ret = self.clone
-        if self._image.dtype.kind == "u":
-            for k in dtype_range:  # Have to manually look for dtype :-()
-                if k == self._image.dtype:
-                    break
-            else:
-                raise TypeError(f"Unrecognised unsigned type {self._image.dtype}, cannot negate sensibly !")
-            high_val = dtype_range[k][1]
-            ret.image = high_val - self.image
-        else:
-            ret.image = -self.image
-        return ret
-
-    def __invert__(self):
-        """Equivalent to clockwise rotation."""
-        return self.CW
-
-    def __eq__(self, other):
-        """Impleent and equality test."""
-        if id(self) == id(other):
-            ret = True  # short circuit for identity
-        elif not isinstance(other, ImageFile):
-            ret = False  # Shortcircuit for non equivalent types
-        else:
-            ret = self.metadata == other.metadata and np.all(self.image == other.image)
-        return ret
-
-    def __repr__(self):
-        """Implement standard representation for text based consoles."""
-        return (
-            f"{self.filename}({type(self)}) of shape {self.shape} ({self.image.dtype}) and"
-            + f" {len(self.metadata)} items of metadata"
-        )
-
-    ###################################################################################################################
-    ############################# Private methods #####################################################################
-
-    def _init_from_datafile(self, *args, **kargs):
-        """Initialise ImageFile from DataFile defining x,y,z coordinates.
-
-        Args:
-            args[0] (DataFile):
-                A :py:class:`Stoner.Core.DataFile` instance that defines x,y,z coordinates or has columns specified
-                in keywords.
-
-        Keyword Args:
-            xcol (column index):
-                Column in the DataFile that has the x-co-ordinate
-            ycol (column index):
-                Column in the data file that defines the y-cordinate
-            zcol (column index):
-                Column in the datafile that defines the intensity
-        """
-        data = make_Data(args[0])
-        shape = kargs.pop("shape", "unique")
-
-        _ = data._col_args(**kargs)
-        data.setas(x=_.xcol, y=_.ycol, z=_.zcol)  # pylint: disable=not-callable
-        if isinstance(shape, string_types) and shape == "unique":
-            shape = (len(np.unique(data.x)), len(np.unique(data.y)))
-        elif isTuple(shape, int_types, int_types):
-            pass
-        else:
-            shape = None
-        X, Y, Z = data.griddata(_.xcol, _.ycol, _.zcol, shape=shape)
-        self.image = Z.view(ImageArray)
-        self.metadata = deepcopy(data.metadata)
-        self["x_vector"] = np.unique(X)
-        self["y_vector"] = np.unique(Y)
-
-    def _load(self, filename, *args, **kargs):
-        """Load an ImageFile by calling the ImageArray method instead."""
-        self._image = ImageArray(filename, *args, **kargs)
-        for k in self._image._public_attrs:
-            setattr(self, k, getattr(self._image, k, None))
-        return self
-
-    def _repr_png_private_(self):
-        """Provide a display function for iPython/Jupyter."""
-        fig = self.image.imshow(mask_color=self.mask.colour)
-        plt.title(self.filename)
-        data = StreamIO()
-        fig.savefig(data, format="png")
-        plt.close(fig)
-        data.seek(0)
-        ret = data.read()
-        data.close()
-        return ret
-
-    def _where_attr(self, n):
-        """Get the object that has the named attribute."""
-        try:
-            _ = super().__getattribute__(n)
-            return self, _
-        except AttributeError:
-            try:
-                _ = getattr(self._image, n)
-                return self._image, _
-            except AttributeError:
-                return None, None
-
-    ###################################################################################################################
-    #############################  Public methods #####################################################################
-
-    def get_filename(self, mode):
-        """Force the user to choose a new filename using a system dialog box.
-
-        Args:
-            mode (string):
-                The mode of file operation to be used when calling the dialog box
-
-        Returns:
-            str:
-                The new filename
-
-        Note:
-            The filename attribute of the current instance is updated by this method as well.
-        """
-        self.filename = file_dialog(mode, self.filename, type(self), ImageFile)
-        return self.filename
-
-    @classmethod
-    def load(cls, *args, **kargs):
-        """Create a :py:class:`ImageFile` from file abnd guessing a better subclass if necessary.
-
-        Args:
-            filename (string or None):
-                path to file to load
-
-        Keyword Arguments:
-            auto_load (bool):
-                If True (default) then the load routine tries all the subclasses of :py:class:`ImageFile` in turn to
-                load the file
-            filetype (:py:class:`ImageFile`, str):
-                If not none then tries using filetype as the loader.
-            debug (bool):
-                Turn on debugging when running autoload. Default *False*
-
-        Returns:
-            (ImageFile):
-                A a new :py:data:`ImageFile` (or subclass thereof) instance
-
-        Note:
-            If *filetupe* is a string, then it is first tried as an exact match to a subclass name, otherwise it
-            is used as a partial match and the first class in priority order is that matches is used.
-
-            Some subclasses can be found in the :py:mod:`Stoner.formats` package.
-
-            Each subclass is scanned in turn for a class attribute :py:attr:`Stoner.ImnageFile.priority` which governs
-            the order in which they are tried. Subclasses which can make an early positive determination that a
-            file has the correct format can have higher priority levels. Classes should return a suitable exception
-            if they fail to load the file.
-
-            If no class can load a file successfully then a RunttimeError exception is raised.
-        """
-        args = list(args)
-        filename = kargs.pop("filename", args.pop(0) if len(args) > 0 else None)
-        filetype = kargs.pop("filetype", None)
-        auto_load = kargs.pop("auto_load", filetype is None)
-        debug = kargs.pop("debug", False)
-
-        filename, filetype = get_file_name_type(filename, filetype, DataFile)
-        if auto_load:  # We're going to try every subclass we canA
-            try:
-                ret = auto_load_classes(filename, ImageFile, debug=debug, args=args, kargs=kargs)
-            except StonerUnrecognisedFormat:
-                ret = ImageFile()
-                ret = ret._load(filename, *args, **kargs)
-                ret["Loaded as"] = filetype.__name__
-        else:
-            if issubclass(filetype, ImageFile):
-                ret = filetype()
-                ret = ret._load(filename, *args, **kargs)
-                ret["Loaded as"] = filetype.__name__
-            elif filetype is None or isinstance(filetype, ImageFile):
-                ret = cls()
-                ret = ret._load(filename, *args, **kargs)
-                ret["Loaded as"] = cls.__name__
-            else:
-                raise ValueError(f"Unable to load {filename}")
-
-        for k, i in kargs.items():
-            if not callable(getattr(ret, k, lambda x: False)):
-                setattr(ret, k, i)
-        ret._kargs = kargs
-        return ret
-
-    def save(self, filename=None, **kargs):
-        """Save the image into the file 'filename'.
-
-        Args:
-            filename (string, bool or None):
-                Filename to save data as, if this is None then the current filename for the object is used
-                If this is not set, then then a file dialog is used. If filename is False then a file dialog is forced.
-
-        Keyword Args:
-            fmt (string or list):
-                format to save data as. 'tif', 'png' or 'npy' or a list of them. If not included will guess from
-                filename.
-
-        Notes:
-            Metadata will be preserved in .png and .tif format.
-
-            fmt can be 'png', 'npy', 'tif', 'tiff'  or a list of more than one of those.
-            tif is recommended since metadata is lost in .npy format but data is
-            converted to integer format for png so that definition cannot be
-            saved.
-        """
-        # catch before metadataObject tries to take over.
-        self.image.save(filename, **kargs)
+# -*- coding: utf-8 -*-
+"""Implements core image handling classes for the :mod:`Stoner.Image` package."""
+__all__ = ["ImageArray", "ImageFile"]
+import os
+from copy import copy, deepcopy
+import inspect
+from importlib import import_module
+from io import BytesIO as StreamIO
+from warnings import warn
+
+from PIL import Image, PngImagePlugin
+import numpy as np
+import matplotlib.pyplot as plt
+from scipy import ndimage as ndi
+from skimage import (
+    color,
+    exposure,
+    feature,
+    io,
+    measure,
+    filters,
+    graph,
+    util,
+    restoration,
+    morphology,
+    segmentation,
+    transform,
+)
+from ..core.base import typeHintedDict, metadataObject
+from ..core.exceptions import StonerLoadError, StonerUnrecognisedFormat
+from ..Core import DataFile
+from ..tools import isTuple, isLikeList, make_Data
+from ..tools.file import file_dialog, get_file_name_type, auto_load_classes
+from ..tools.decorators import class_modifier, image_file_adaptor, class_wrapper, clones
+from ..compat import (
+    string_types,
+    get_filedialog,
+    int_types,
+    path_types,
+    str2bytes,
+)  # Some things to help with Python2 and Python3 compatibility
+from .attrs import DrawProxy, MaskProxy
+from .widgets import RegionSelect
+from . import imagefuncs
+from ..tools.classes import Options
+
+if "READTHEDOCS" not in os.environ:
+    from skimage import viewer
+else:
+    from ..tools import null as viewer
+
+IMAGE_FILES = [("Tiff File", "*.tif;*.tiff"), ("PNG files", "*.png", "Numpy Files", "*.npy")]
+
+dtype_range = {
+    np.bool_: (False, True),
+    np.bool8: (False, True),
+    np.uint8: (0, 255),
+    np.uint16: (0, 65535),
+    np.int8: (-128, 127),
+    np.int16: (-32768, 32767),
+    np.int64: (-(2**63), 2**63 - 1),
+    np.uint64: (0, 2**64 - 1),
+    np.int32: (-(2**31), 2**31 - 1),
+    np.uint32: (0, 2**32 - 1),
+    np.float16: (-1, 1),
+    np.float32: (-1, 1),
+    np.float64: (-1, 1),
+}
+
+
+def _add_core_(result, other):
+    """Actually do result=result-other."""
+    if isinstance(other, type(result)) and result.shape == other.shape:
+        result.image += other.image
+    elif isinstance(other, np.ndarray) and other.shape == result.shape:
+        result.image += other
+    elif isinstance(other, (int, float)):
+        result.image += other
+    else:
+        return NotImplemented
+    return result
+
+
+def _floor_div_core_(result, other):
+    """Actually do result=result/other."""
+    # Cheat and pass through to ImageArray
+
+    if isinstance(other, ImageFile):
+        other = other.image
+
+    result.image = result.image // other
+    return result
+
+
+def _div_core_(result, other):
+    """Actually do result=result/other."""
+    # Cheat and pass through to ImageArray
+
+    if isinstance(other, ImageFile):
+        other = other.image
+
+    result.image = result.image / other
+    return result
+
+
+def _sub_core_(result, other):
+    """Actually do result=result-other."""
+    if isinstance(other, type(result)) and result.shape == other.shape:
+        result.image -= other.image
+    elif isinstance(other, np.ndarray) and other.shape == result.shape:
+        result.image -= other
+    elif isinstance(other, (int, float)):
+        result.image -= other
+    else:
+        return NotImplemented
+    return result
+
+
+def copy_into(source: "ImageFile", dest: "ImageFile") -> "ImageFile":
+    """Copy the data associated with source to dest.
+
+    Args:
+        source(ImageFile): The ImageFile object to be copied from
+        dest (ImageFile): The ImageFile objrct to be changed by receiving the copiued data.
+
+    Returns:
+        The modified *dest* ImageFile.
+
+    Unlike copying or deepcopying a ImageFile, this function preserves the class of the destination and just
+    overwrites the attributes that represent the data in the ImageFile.
+    """
+    dest.image = source.image.clone
+    for k in source._public_attrs:
+        if hasattr(source, k):
+            setattr(dest, k, deepcopy(getattr(source, k)))
+    return dest
+
+
+@class_modifier(
+    [
+        color,
+        exposure,
+        feature,
+        io,
+        measure,
+        filters,
+        filters.rank,
+        graph,
+        util,
+        restoration,
+        morphology,
+        segmentation,
+        transform,
+    ]
+)
+@class_modifier([ndi], transpose=True)
+@class_modifier(imagefuncs, overload=True)
+class ImageArray(np.ma.MaskedArray, metadataObject):
+
+    """A numpy array like class with a metadata parameter and pass through to skimage methods.
+
+    ImageArray is for manipulating images stored as a 2d numpy array.
+    It is built to be almost identical to a numpy array except for one extra
+    parameter which is the metadata. This stores information about the image
+    in a dictionary object for later retrieval.
+    All standard numpy functions should work as normal and casting two types
+    together should yield a ImageArray type (ie. ImageArray+np.ndarray=ImageArray)
+
+    In addition any function from skimage should work and return a ImageArray.
+    They can be called as eg. im=im.gaussian(sigma=2). Don't include the module
+    name, just the function name (ie not filters.gaussian). Also omit the first
+    image argument required by skimage.
+
+    Attributes:
+        metadata (:py:class:`Stoner.core.regexpDict`):
+            A dictionary of metadata items associated with this image.
+        filename (str):
+            The name of the file from which this image was loaded.
+        title (str):
+            The title of the image (defaults to the filename).
+        mask (:py:class:`numpy.ndarray of bool`):
+            The underlying mask data of the image. Masked elements (i.e. where mask=True) are ignored for many
+            image operations. Indexing them will return the mask fill value (typically NaN, ot -1 or -MAXINT)
+            draw (:py:class:`Stoner.Image.attrs.DrawProxy`):
+            A special object that allows the user to manipulate the image data by making use of
+            :py:mod:`skimage.draw` functions as well as some additional drawing functions.
+        clone (:py:class:`Stoner.ImageArry`):
+            Return a duplicate copy of the current image - this allows subsequent methods to
+            modify the cloned version rather than the original version.
+        centre (tuple of (float,float)):
+            The coordinates of the centre of the image.
+        aspect (float):
+            The aspect ratio (width/height) of the image.
+        max_box (tuple (0,x-size,0-y-size)):
+            The extent of the image size in a form suitable for use in defining a box.
+        flip_h (:py:class:`ImageArray`):
+            Clone the current image and then flip it horizontally (left-right).
+        flip_v (:py:class:`ImageArray`):
+            Clone the current image and then flip it vertically (top-bottom).
+        CW (:py:class:`ImageArray`):
+            Clone the current image and then rotate it 90 degrees clockwise.
+        CCW (:py:class:`ImageArray`):
+            Clone the current image and then rotate it 90 degrees counter-clockwise.
+        T (:py:class:`ImageArray`):
+            Transpose the current image
+        shape (tuple (int,int)):
+            Return the current shape of the image (rows, columns)
+        dtype (:py:class:`numpy.dtype`):
+            The current dtype of the elements of the image data.
+
+
+    For clarity it should be noted that any function will not alter the current
+    instance, it will clone it first then return the clone after performing the
+    function on it.
+
+    Note:
+         For arrays the indexing is (row, column). However the normal way to index
+         an image would be to do (horizontal, vert), which is the opposite.
+         In ImageArray the coordinate system is chosen similar to skimage. y points
+         down x points right and the origin is in the top left corner of the image.
+         When indexing the array therefore you need to give it (y,x) coordinates
+         for (row, column).::
+
+              ----> x (column)
+             |
+             |
+             v
+             y (row)
+
+         eg I want the 4th pixel in the horizontal direction and the 10th pixel down
+         from the top I would ask for ImageArray[10,4]
+
+         but if I want to translate the image 4 in the x direction and 10 in the y
+         I would call im=im.translate((4,10))
+    """
+
+    # Proxy attributes for storing imported functions. Only do the import when needed
+    _func_proxy = None
+
+    # extra attributes for class beyond standard numpy ones
+
+    # Default values for when we can't find the attribute already
+    _defaults = {"debug": False, "_hardmask": False}
+
+    fmts = ["png", "npy", "tiff", "tif"]
+
+    # These will be overridden with instance attributes, but setting here allows ImageFile properties to be defined.
+    debug = False
+    filename = ""
+
+    # now initialise class
+
+    def __new__(cls, *args, **kargs):
+        """Construct an ImageArray object.
+
+        We're using __new__ rather than __init__ to imitate a numpy array as
+        close as possible.
+        """
+        array_arg_keys = ["dtype", "copy", "order", "subok", "ndmin", "mask"]  # kwargs for array setup
+        array_args = {k: kargs.pop(k) for k in array_arg_keys if k in kargs.keys()}
+        user_metadata = kargs.get("metadata", {})
+
+        if len(args) not in [0, 1]:
+            raise ValueError(f"ImageArray expects 0 or 1 arguments, {len(args)} given")
+
+        # 0 args initialisation
+        if len(args) == 0:
+            ret = np.empty((0, 0), dtype=float).view(cls)
+            # merge the results of __new__ from emtadataObject
+        else:
+            # 1 args initialisation
+            arg = args[0]
+            loadfromfile = False
+            if isinstance(arg, cls):
+                ret = arg
+            elif isinstance(arg, np.ndarray):
+                # numpy array or ImageArray)
+                if arg.ndim < 2:
+                    ret = np.atleast_2d(arg).view(ImageArray)
+                else:
+                    ret = arg.view(ImageArray)
+                kargs["metadata"] = getattr(arg, "metadata", typeHintedDict())
+                kargs["metadata"].update(user_metadata)
+            elif isinstance(arg, bool) and not arg:
+                patterns = (("png", "*.png"), ("npy", "*.npy"))
+                arg = get_filedialog(what="r", filetypes=patterns)
+                if len(arg) == 0:
+                    raise ValueError("No file given")
+                loadfromfile = True
+            elif isinstance(arg, path_types) or loadfromfile:
+                # Filename- load datafile
+                if not os.path.exists(arg):
+                    raise ValueError(f"File path does not exist {arg}")
+                ret = np.empty((0, 0), dtype=float).view(cls)
+                ret = ret._load(arg, **array_args)  # pylint: disable=no-member
+                kargs["metadata"] = getattr(ret, "metadata", typeHintedDict())
+                kargs["metadata"].update(user_metadata)
+            elif isinstance(arg, ImageFile):
+                # extract the image
+                ret = arg.image
+                kargs["metadata"] = getattr(ret, "metadata", typeHintedDict())
+                kargs["metadata"].update(user_metadata)
+            else:
+                try:  # try converting to a numpy array (eg a list type)
+                    ret = np.asarray(arg, **array_args).view(cls)
+                    if ret.dtype == "O":  # object dtype - can't deal with this
+                        raise ValueError
+                except ValueError as err:  # ok couldn't load from iterable, we're done
+                    raise ValueError(f"No constructor for {arg}") from err
+
+        asfloat = kargs.pop("asfloat", False) or kargs.pop(
+            "convert_float", False
+        )  # convert_float for back compatibility
+        if asfloat and ret.dtype.kind != "f":  # convert to float type in place
+            ret = ret.convert(np.float64)
+
+        ret.__dict__["kargs"] = kargs
+        return ret
+
+    def __array_finalize__(self, obj):
+        """__array_finalize__ is a  necessary functions when subclassing numpy.ndarray to fix some behaviours.
+
+        See http://docs.scipy.org/doc/numpy-1.10.1/user/basics.subclassing.html for
+        more info and examples
+        Defaults below are only set when constructing an array using view
+        eg np.arange(10).view(ImageArray). Otherwise filename and metadata
+        attributes are just copied over (plus any other attributes set in
+        _optinfo).
+        """
+        if not hasattr(self, "_optinfo"):
+            setattr(self, "_optinfo", {"metadata": typeHintedDict({}), "filename": ""})
+
+        kargs = self.__dict__.pop("kargs", {})  # pylint: disable=access-member-before-definition
+        tmp = metadataObject.__new__(metadataObject)
+        tmp.__dict__.update(self.__dict__)  # pylint: disable=access-member-before-definition
+        self.__dict__ = tmp.__dict__
+
+        # Deal with kwargs
+        user_metadata = kargs.pop("metadata", {})
+
+        _debug = kargs.pop("debug", False)
+        _title = kargs.pop("title", None)
+
+        self.metadata.update(user_metadata)
+
+        # all constructors call array_finalise so metadata is now initialised
+        self.filename = self.metadata.setdefault("Loaded from", "")
+        self.debug = _debug
+        self._title = _title
+        self._public_attrs = {"title": str, "filename": str}
+        self._mask_color = "red"
+        self._mask_alpha = 0.5
+
+        # merge the results of __new__ from emtadataObject
+
+        if getattr(self, "debug", False):
+            curframe = inspect.currentframe()
+            calframe = inspect.getouterframes(curframe, 2)
+            print(curframe, calframe)
+        if obj is not None:
+            self._optinfo.update(getattr(obj, "_optinfo", {}))
+
+        super().__array_finalize__(obj=obj)
+
+    def _load(self, filename, *args, **kargs):
+        """Load an image from a file and return as a ImageArray."""
+        cls = type(self)
+        fmt = kargs.pop("fmt", os.path.splitext(filename)[1][1:])
+        handlers = {"npy": cls._load_npy, "png": cls._load_png, "tiff": cls._load_tiff, "tif": cls._load_tiff}
+        if fmt not in handlers:
+            raise StonerLoadError(f"{fmt} is not a recognised format for loading.")
+        ret = handlers[fmt](filename, **kargs)
+        return ret
+
+    @classmethod
+    def _load_npy(cls, filename, **kargs):
+        """Load image data from a numpy file."""
+        image = np.load(filename)
+        image = np.array(image, **kargs).view(cls)
+        image.metadata["Loaded from"] = os.path.realpath(filename)  # pylint: disable=no-member
+        image.filename = os.path.realpath(filename)
+        return image
+
+    @classmethod
+    def _load_png(cls, filename, **kargs):  # pylint: disable=unused-argument
+        """Create a new ImageArray from a png file."""
+        with Image.open(filename, "r") as img:
+            image = np.asarray(img).view(cls)
+            # Since skimage.img_as_float() looks at the dtype of the array when mapping ranges, it's important to make
+            # sure that we're not using too many bits to store the image in. This is a bit of a hack to reduce the
+            # bit-depth...
+            if np.issubdtype(image.dtype, np.integer):
+                bits = np.ceil(np.log2(image.max()))
+                if bits <= 8:
+                    image = image.astype("uint8")
+                elif bits <= 16:
+                    image = image.astype("uint16")
+                elif bits <= 32:
+                    image = image.astype("uint32")
+            for k in img.info:
+                v = img.info[k]
+                if v.startswith("b'"):
+                    v = v.strip(" b'")
+                    v = bytes(v)
+                k = k.split("{")[0]
+                image.metadata[k] = v
+        image.metadata["Loaded from"] = os.path.realpath(filename)
+        image.filename = os.path.realpath(filename)
+        return image
+
+    @classmethod
+    def _load_tiff(cls, filename, **kargs):  # pylint: disable=unused-argument
+        """Create a new ImageArray from a tiff file."""
+        metadict = typeHintedDict({})
+        with Image.open(filename, "r") as img:
+            image = np.asarray(img)
+            if image.ndim == 3:
+                if image.shape[2] < 4:  # Need to add a dummy alpha channel
+                    image = np.append(np.zeros_like(image[:, :, 0]), axis=2)
+                image = image.view(dtype=np.uint32).reshape(image.shape[:-1])
+            tags = img.tag_v2
+            if 270 in tags:
+                from json import loads
+
+                try:
+                    userdata = loads(tags[270])
+                    typ = userdata.get("type", cls.__name__)
+                    mod = userdata.get("module", cls.__module__)
+
+                    mod = import_module(mod)
+                    typ = getattr(mod, typ)
+                    if not issubclass(typ, ImageArray):
+                        raise TypeError(f"Bad type in Tiff file {typ.__name__} is not a subclass of Stoner.ImageArray")
+                    metadata = userdata.get("metadata", [])
+                except (ValueError, TypeError, IOError):
+                    metadata = []
+            else:
+                metadata = []
+            metadict.import_all(metadata)
+
+            # OK now try and sort out the datatype before loading
+        dtype = metadict.get(
+            "ImageArray.dtype", None
+        )  # if tif was previously saved by Stoner then dtype should have been added to the metadata
+        # If we convert to float, it's important to make
+        # sure that we're not using too many bits to store the image in.
+        # This is a bit of a hack to reduce the bit-depth...
+        if dtype is None:
+            if np.issubdtype(image.dtype, np.integer):
+                bits = np.ceil(np.log2(image.max()))
+                if bits <= 8:
+                    dtype = "uint8"
+                elif bits <= 16:
+                    dtype = "uint16"
+                elif bits <= 32:
+                    dtype = "uint32"
+            else:
+                dtype = np.dtype(image.dtype).name  # retain the loaded datatype
+        try:
+            image = image.astype(dtype)
+        except TypeError:  # Python 2.7 can throw up a bad type error here
+            pass
+        image = image.view(cls)
+        image.update(metadict)
+        image.metadata["Loaded from"] = os.path.realpath(filename)
+        image.filename = os.path.realpath(filename)
+        return image
+
+    def _box(self, *args, **kargs):
+        """Construct and indexing tuple for selecting areas for cropping and boxing.
+
+        The box can be specified as:
+
+            - (int): a fixed number of pxiels is removed from all sides
+            - (float): the central region of the image is selected
+            - None: the whole image is selected
+            - False: The user can select a region of interest
+            - (iterable of length 4) - assumed to give 4 integers to describe a specific box
+        """
+        if len(args) == 0 and "box" in kargs.keys():
+            args = [kargs["box"]]  # back compatibility
+        elif len(args) not in (0, 1, 4):
+            raise ValueError("box accepts 1 or 4 arguments, {len(args)} given.")
+        if len(args) == 0 or (len(args) == 1 and args[0] is None):
+            args = RegionSelect()(self)
+        if len(args) == 1:
+            box = args[0]
+            if isinstance(box, bool) and not box:  # box=False is the same as all values
+                return slice(None, None, None), slice(None, None, None)
+            if isLikeList(box) and len(box) == 4:  # Full box as a list
+                box = [x for x in box]
+            elif isinstance(box, int):  # Take a border of n pixels out
+                box = [box, self.shape[1] - box, box, self.shape[0] - box]
+            elif isinstance(box, string_types):
+                box = self.metadata[box]
+                return self._box(*box)
+            elif isinstance(box, float):  # Keep the central fraction of the image
+                box = [
+                    round(self.shape[1] * box / 2),
+                    round(self.shape[1] * (1 - box / 2)),
+                    round(self.shape[1] * box / 2),
+                    round(self.shape[1] * (1 - box / 2)),
+                ]
+                box = list([int(x) for x in box])
+            else:
+                raise ValueError(f"crop accepts tuple of length 4, {len(box)} given.")
+        else:
+            box = list(args)
+        for i, item in enumerate(box):  # replace None with max extent
+            if isinstance(item, float) and 0 <= item <= 1:
+                if i < 2:
+                    box[i] = int(round(self.shape[1] * item))
+                else:
+                    box[i] = int(round(self.shape[0] * item))
+            elif isinstance(item, float):
+                box[i] = int(round(item))
+            elif isinstance(item, int_types):
+                pass
+            elif item is None:
+                box[i] = self.max_box[i]
+            else:
+                raise TypeError(f"Arguments for box should be floats, integers or None, not {type(item)}")
+        return slice(box[2], box[3]), slice(box[0], box[1])
+
+    #################################################################################################
+    ################################################ Properties #####################################
+
+    @property
+    def aspect(self):
+        """Return the aspect ratio (width/height) of the image."""
+        return float(self.shape[1]) / self.shape[0]
+
+    @property
+    def centre(self):
+        """Return the coordinates of the centre of the image."""
+        return tuple(np.array(self.shape) / 2.0)
+
+    @property
+    def clone(self):
+        """Duplicate the ImageFile and return the copy.
+
+        Using .clone allows further methods to modify the clone, allowing the original immage to be unmodified.
+        """
+        ret = self.copy().view(type(self))
+        self._optinfo["mask"] = self.mask  # Make sure we've updated our mask record
+        self._optinfo["metadata"] = self.metadata  # Update metadata record
+        for k, v in self._optinfo.items():
+            try:
+                setattr(ret, k, deepcopy(v))
+            except (TypeError, ValueError, RecursionError):
+                if isinstance(v, np.ndarray):
+                    setattr(self, k, np.copy(v).view(v.__class__))
+                else:
+                    setattr(ret, k, copy(v))
+        return ret
+
+    @property
+    def flat(self):
+        """Return the numpy.ndarray.flat rather than a MaskedIterator."""
+        return self.asarray().flat
+
+    @property
+    def max_box(self):
+        """Return the maximum coordinate extent (xmin,xmax,ymin,ymax)."""
+        box = (0, self.shape[1], 0, self.shape[0])
+        return box
+
+    @property
+    def title(self):
+        """Get a title for this image."""
+        if self._title is None:
+            return self.filename
+        return self._title
+
+    @title.setter
+    def title(self, title):
+        """Set the title of the current image."""
+        if not isinstance(title, str):
+            title = repr(title)
+        self._title = title
+
+    @property
+    @clones
+    def flip_h(self):
+        """Clone the image and then mirror the image horizontally."""
+        ret = self.clone[:, ::-1]
+        return ret
+
+    @property
+    @clones
+    def flip_v(self):
+        """Clone the image and then mirror the image vertically."""
+        ret = self.clone[::-1, :]
+        return ret
+
+    @property
+    @clones
+    def CW(self):
+        """Clone the image and then rotate the imaage 90 degrees clockwise."""
+        return self.clone.T[:, ::-1]
+
+    @property
+    @clones
+    def CCW(self):
+        """Clone the image and then rotate the imaage 90 degrees counter clockwise."""
+        return self.clone.T[::-1, :]
+
+    @property
+    def draw(self):
+        """Access the DrawProxy object for accessing the skimage draw sub module."""
+        return DrawProxy(self, self)
+
+    # ==============================================================================
+    # OTHER SPECIAL METHODS
+    # ==============================================================================
+
+    def __getstate__(self):
+        """Help with pickling ImageArrays."""
+        ret = super().__getstate__()
+
+        return {"numpy": ret, "ImageArray": {"metadata": self.metadata}}
+
+    def __setstate__(self, state):
+        """Help with pickling ImageArrays."""
+        original = state.pop("numpy", tuple())
+        local = state.pop("ImageArray", {})
+        metadata = local.pop("metadata", {})
+        super().__setstate__(original)
+        self.metadata.update(metadata)
+
+    def __delattr__(self, name):
+        """Handle deleting attributes."""
+        super().__delattr__(name)
+        if name in self._optinfo:
+            del self._optinfo[name]
+
+    def __setattr__(self, name, value):
+        """Set an attribute on the object."""
+        super().__setattr__(name, value)
+        # add attribute to those for copying in array_finalize. use value as
+        # default.
+        circ = ["_optinfo", "mask", "__dict__"]  # circular references
+        proxy = ["_funcs"]  # can be reloaded for cloned arrays
+        if name in circ + proxy:
+            # Ignore these in clone
+            pass
+        else:
+            self._optinfo.update({name: value})
+
+    def __getitem__(self, index):
+        """Patch indexing of strings to metadata."""
+        if getattr(self, "debug", False):
+            curframe = inspect.currentframe()
+            calframe = inspect.getouterframes(curframe, 2)
+            print(curframe, calframe)
+        if isinstance(index, ImageFile) and index.image.dtype == bool:
+            index = index.image
+        if isinstance(index, string_types):
+            return self.metadata[index]
+        return super().__getitem__(index)
+
+    def __setitem__(self, index, value):
+        """Patch string index through to metadata."""
+        if isinstance(index, ImageFile) and index.dtype == bool:
+            index = index.image
+        if isinstance(index, string_types):
+            self.metadata[index] = value
+        else:
+            super().__setitem__(index, value)
+
+    def __delitem__(self, index):
+        """Patch indexing of strings to metadata."""
+        if isinstance(index, string_types):
+            del self.metadata[index]
+        else:
+            super().__delitem__(index)
+
+    def save(self, filename=None, **kargs):
+        """Stub method for a save function."""
+        raise NotImplementedError(f"Save is not implemented in {self.__class__}")
+
+
+@class_modifier(
+    [
+        color,
+        exposure,
+        feature,
+        io,
+        measure,
+        filters,
+        filters.rank,
+        graph,
+        util,
+        restoration,
+        morphology,
+        segmentation,
+        transform,
+    ],
+    adaptor=image_file_adaptor,
+)
+@class_modifier(
+    [ndi],
+    transpose=True,
+    adaptor=image_file_adaptor,
+)
+@class_modifier(imagefuncs, overload=True, adaptor=image_file_adaptor)
+@class_wrapper(target=ImageArray, exclude_below=metadataObject)
+class ImageFile(metadataObject):
+
+    """An Image file type that is analogous to :py:class:`Stoner.Data`.
+
+    This contains metadata and an image attribute which
+    is an :py:class:`Stoner.Image.ImageArray` type which subclasses numpy ndarray and
+    adds lots of extra image specific processing functions.
+
+    Attributes:
+        image (:py:class:`Stoner.Image.ImageArray`):
+            A :py:class:`numpy.ndarray` subclass that stores the actual image data.
+        metadata (:py:class:`Stoner.core.regexpDict`):
+            A dictionary of metadata items associated with this image.
+        filename (str):
+            The name of the file from which this image was loaded.
+        title (str):
+            The title of the image (defaults to the filename).
+        mask (:py:class:`Stoner.Image.attrs.MaskProxy`):
+            A special object that allows manipulation of the image's mask - thius allows the
+            user to selectively disable regions of the image from rpocessing functions.
+        draw (:py:class:`Stoner.Image.attrs.DrawProxy`):
+            A special object that allows the user to manipulate the image data by making use of
+            :py:mod:`skimage.draw` functions as well as some additional drawing functions.
+        clone (:py:class:`Stoner.ImageFile`):
+            Return a duplicate copy of the current image - this allows subsequent methods to
+            modify the cloned version rather than the original version.
+        centre (tuple of (int,int)):
+            The coordinates of the centre of the image.
+        aspect (float):
+            The aspect ratio (width/height) of the image.
+        max_box (tuple (0,x-size,0-y-size)):
+            The extent of the image size in a form suitable for use in defining a box.
+        flip_h (ImageFile):
+            Clone the current image and then flip it horizontally (left-right).
+        flip_v (ImageFile):
+            Clone the current image and then flip it vertically (top-bottom).
+        CW (ImageFile):
+            Clone the current image and then rotate it 90 degrees clockwise.
+        CCW (ImageFile):
+            Clone the current image and then rotate it 90 degrees counter-clockwise.
+        T (ImageFile):
+            Transpose the current image
+        shape (tuple (int,int)):
+            Return the current shape of the image (rows, columns)
+        dtype (:py:class:`numpy.dtype`):
+            The current dtype of the elements of the image data.
+
+    The ImageFile owned attribute is image. All other calls including metadata
+    are passed through to ImageArray (so no need to inherit from metadataObject).
+
+    Almost all calls to ImageFile are passed through to the underlying ImageArray
+    logic and ImageArray can be used as a standalone class.
+    However because ImageArray subclasses an ndarray it is not possible to enter
+    it in place. All attributes return an array instance which needs to be reassigned.
+    ImageFile owns image and so can change in place.
+    The penalty is that numpy ufuncs don't return ImageFile type
+
+    so can do::
+
+        imfile.asfloat() #imagefile.image is updated to float type however need to do:
+        imfile.image = np.abs(imfile.image)
+
+    whereas for imarray need to do::
+
+            imarray = imagearray.asfloat()
+
+    but::
+
+            np.abs(imarray) #returns ImageArray type
+    """
+
+    # pylint: disable=no-member
+
+    _protected_attrs = ["_fromstack"]  # these won't be passed through to self.image attrs
+    _patterns = ["*.png", "*.tif", "*.jpeg", "*.jpg"]
+    mime_type = ["image/png", "image/jpeg", "image/tiff", "application/octet-stream"]
+    priority = 32
+
+    def __init__(self, *args, **kargs):
+        """Mostly a pass through to ImageArray constructor.
+
+        Local attribute is image. All other attributes and calls are passed
+        through to image attribute.
+
+        There is one special case of creating an ImageFile from a :py:class:`Stoner.Core.DataFile`. In this case the
+        the DataFile is assumed to contain (x,y,z) data that should be converted to a map of
+        z on a regular grid of x,y. The columns for the x,y,z data can be taken from the DataFile's
+        :py:attr:`Stoner.Core.DataFile.setas` attribute or overridden by providing xcol, ycol and zcol keyword
+        arguments. A further *shape* keyword can spewcify the shape as a tuple or "unique" to use the unique values of
+        x and y or if omitted asquare grid will be interpolated.
+
+        """
+        self._image = ImageArray()  # Ensire we have the image data in place
+        super().__init__(*args, **kargs)
+        args = list(args)
+        if len(args) == 0:
+            pass
+        elif len(args) > 0 and isinstance(args[0], path_types):
+            try:
+                copy_into(self.__class__.load(args[0], **kargs), self)
+                self._public_attrs = {"title": str, "filename": str}
+                self._fromstack = kargs.pop("_fromstack", False)  # for use by ImageStack
+                return
+            except StonerLoadError:
+                args[0] = ImageArray(*args, **kargs)
+        if len(args) > 0 and isinstance(args[0], ImageFile):  # Fixing type
+            self._image = args[0].image
+            for k in args[0]._public_attrs:
+                setattr(self, k, getattr(args[0], k, None))
+        elif len(args) > 0 and isinstance(args[0], np.ndarray):  # Fixing type
+            self._image = ImageArray(*args, **kargs)
+            if isinstance(args[0], ImageArray):
+                for k in args[0]._public_attrs:
+                    setattr(self, k, getattr(args[0], k, None))
+        elif len(args) > 0 and isinstance(
+            args[0], DataFile
+        ):  # Support initing from a DataFile that defines x,y,z coordinates
+            self._init_from_datafile(*args, **kargs)
+        self._public_attrs = {"title": str, "filename": str}
+        self._fromstack = kargs.pop("_fromstack", False)  # for use by ImageStack
+
+    ###################################################################################################################
+    ############################# Properties #### #####################################################################
+
+    @property
+    def _repr_png_(self):
+        return self._repr_png_private_
+
+    @property
+    def clone(self):
+        """Make a copy of this ImageFile."""
+        new = type(self)(self.image.clone)
+        for attr in self.__dict__:
+            if callable(getattr(self, attr)) or attr in ["image", "metadata"] or attr.startswith("_"):
+                continue
+            try:
+                setattr(new, attr, deepcopy(getattr(self, attr)))
+            except NotImplementedError:  # Deepcopying failed, so just copy a reference instead
+                setattr(new, attr, getattr(self, attr))
+        return new
+
+    @property
+    def data(self):
+        """Alias for image[:]. Equivalence to Stoner.data behaviour."""
+        return self.image
+
+    @data.setter
+    def data(self, value):
+        """Access the image data by data attribute."""
+        self.image = value
+
+    @property
+    def draw(self):
+        """Access the DrawProxy object for accessing the skimage draw sub module."""
+        return DrawProxy(self.image, self)
+
+    @property
+    def image(self):
+        """Access the image data."""
+        return self._image
+
+    @image.setter
+    def image(self, v):
+        """Ensure stored image is always an ImageArray."""
+        filename = self._image.filename
+        metadata = self._image.metadata
+        # ensure setting image goes into the same memory block if from stack
+        if (
+            hasattr(self, "_fromstack")
+            and self._fromstack
+            and self._image.shape == v.shape
+            and self._image.dtype == v.dtype
+        ):
+            self._image[:] = np.copy(v)
+        elif isinstance(v, np.ndarray):
+            self._image = np.copy(v).view(ImageArray)
+        else:
+            self._image = ImageArray(v)
+        self.filename = filename
+        self._image.metadata.update(metadata)
+        self._image.metadata.update(getattr(v, "metadata", {}))
+
+    @property
+    def mask(self):
+        """Get the mask of the underlying IamgeArray."""
+        return MaskProxy(self)
+
+    @mask.setter
+    def mask(self, value):
+        """Set the underlying ImageArray's mask."""
+        if isinstance(value, ImageFile):
+            value = value.image
+        if isinstance(value, MaskProxy):
+            value = value._mask
+        self.image.mask = value
+
+    ###################################################################################################################
+    ############################# Special methods #####################################################################
+
+    def __getitem__(self, n):
+        """Pass through to ImageArray."""
+        try:
+            ret = self.image.__getitem__(n)
+            if isinstance(ret, ImageArray) and ret.ndim == 2:
+                retval = self.clone
+                retval.image = ret
+                return retval
+            return ret
+        except KeyError:
+            if n not in self.metadata and n in self._image.metadata:
+                self.metadata[n] = self._image.metadata[n]
+            return self.metadata.__getitem__(n)
+
+    def __setitem__(self, n, v):
+        """Pass through to ImageArray."""
+        if isinstance(n, string_types):
+            self.metadata.__setitem__(n, v)
+        else:
+            self.image.__setitem__(n, v)
+
+    def __getstate__(self):
+        """Record state for pickling ImageFiles."""
+        ret = copy(self.__dict__)
+        ret.update({"metadata": self.metadata})
+        return ret
+
+    def __setstate__(self, state):
+        """Write state for unpickling ImageFiles."""
+        metadata = state.pop("metadata", {})
+        self.__dict__.update(state)
+        self.metadata.update(metadata)
+
+    def __delitem__(self, n):
+        """Pass through to ImageArray."""
+        try:
+            self.image.__delitem__(n)
+        except KeyError:
+            self.metadata.__delitem__(n)
+
+    def __delattr__(self, name):
+        """Handle the delete attribute code."""
+        super().__delattr__(name)
+        if name in self._public_attrs_real:
+            del self._public_attrs_real[name]
+
+    def __setattr__(self, n, v):
+        """Handle setting attributes."""
+        obj, _ = self._where_attr(n)
+        if obj is None:  # This is a new attribute so note it for preserving
+            obj = self
+            if self._where_attr("_public_attrs_real")[0] is self:
+                self._public_attrs = {n: type(v)}
+        if obj is self:
+            super().__setattr__(n, v)
+        else:
+            setattr(obj, n, v)
+
+    def __add__(self, other):
+        """Implement the subtract operator."""
+        result = self.clone
+        result = _add_core_(result, other)
+        return result
+
+    def __iadd__(self, other):
+        """Implement the inplace subtract operator."""
+        result = self
+        result = _add_core_(result, other)
+        return result
+
+    def __floordiv__(self, other):
+        """Implement a // operator to do XMCD calculations on a whole image."""
+        if isinstance(other, ImageFile):
+            if (
+                hasattr(other, "polarization")
+                and hasattr(self, "polarization")
+                and getattr(self, "polarization") == getattr(other, "polarization")
+            ):
+                raise ValueError("Can only calculate and XMCD ratio from images of opposite polarization")
+            if not (hasattr(other, "polarization") and hasattr(self, "polarization")) and Options().warnings:
+                warn("Calculating XMCD ratio even though one or both image polarizations cannoty be determined.")
+            if self.image.dtype != other.image.dtype:
+                raise ValueError(
+                    "Only ImageFiles with the same type of underlying image data can be used to calculate an"
+                    + "XMCD ratio.Mismatch is {self.image.dtype} vs {other.image.dtype}"
+                )
+            if self.image.dtype.kind != "f":
+                ret = self.clone.convert(float)
+                other = other.clone.convert(float)
+            else:
+                ret = self.clone
+            plus, minus = self, other
+            polarization = getattr(self, "polarization", 1)
+            ret.image = polarization * (plus.image - minus.image) / (plus.image + minus.image)
+            return ret
+        result = self
+        return _floor_div_core_(result, other)
+
+    def __truediv__(self, other):
+        """Implement the divide operator."""
+        result = self.clone
+        result = _div_core_(result, other)
+        return result
+
+    def __itruediv__(self, other):
+        """Implement the inplace divide operator."""
+        result = self
+        result = _div_core_(result, other)
+        return result
+
+    def __sub__(self, other):
+        """Implement the subtract operator."""
+        result = self.clone
+        result = _sub_core_(result, other)
+        return result
+
+    def __isub__(self, other):
+        """Implement the inplace subtract operator."""
+        result = self
+        result = _sub_core_(result, other)
+        return result
+
+    def __neg__(self):
+        """Intelliegent negate function that handles unsigned integers."""
+        ret = self.clone
+        if self._image.dtype.kind == "u":
+            for k in dtype_range:  # Have to manually look for dtype :-()
+                if k == self._image.dtype:
+                    break
+            else:
+                raise TypeError(f"Unrecognised unsigned type {self._image.dtype}, cannot negate sensibly !")
+            high_val = dtype_range[k][1]
+            ret.image = high_val - self.image
+        else:
+            ret.image = -self.image
+        return ret
+
+    def __invert__(self):
+        """Equivalent to clockwise rotation."""
+        return self.CW
+
+    def __eq__(self, other):
+        """Impleent and equality test."""
+        if id(self) == id(other):
+            ret = True  # short circuit for identity
+        elif not isinstance(other, ImageFile):
+            ret = False  # Shortcircuit for non equivalent types
+        else:
+            ret = self.metadata == other.metadata and np.all(self.image == other.image)
+        return ret
+
+    def __repr__(self):
+        """Implement standard representation for text based consoles."""
+        return (
+            f"{self.filename}({type(self)}) of shape {self.shape} ({self.image.dtype}) and"
+            + f" {len(self.metadata)} items of metadata"
+        )
+
+    ###################################################################################################################
+    ############################# Private methods #####################################################################
+
+    def _init_from_datafile(self, *args, **kargs):
+        """Initialise ImageFile from DataFile defining x,y,z coordinates.
+
+        Args:
+            args[0] (DataFile):
+                A :py:class:`Stoner.Core.DataFile` instance that defines x,y,z coordinates or has columns specified
+                in keywords.
+
+        Keyword Args:
+            xcol (column index):
+                Column in the DataFile that has the x-co-ordinate
+            ycol (column index):
+                Column in the data file that defines the y-cordinate
+            zcol (column index):
+                Column in the datafile that defines the intensity
+        """
+        data = make_Data(args[0])
+        shape = kargs.pop("shape", "unique")
+
+        _ = data._col_args(**kargs)
+        data.setas(x=_.xcol, y=_.ycol, z=_.zcol)  # pylint: disable=not-callable
+        if isinstance(shape, string_types) and shape == "unique":
+            shape = (len(np.unique(data.x)), len(np.unique(data.y)))
+        elif isTuple(shape, int_types, int_types):
+            pass
+        else:
+            shape = None
+        X, Y, Z = data.griddata(_.xcol, _.ycol, _.zcol, shape=shape)
+        self.image = Z.view(ImageArray)
+        self.metadata = deepcopy(data.metadata)
+        self["x_vector"] = np.unique(X)
+        self["y_vector"] = np.unique(Y)
+
+    def _load(self, filename, *args, **kargs):
+        """Load an ImageFile by calling the ImageArray method instead."""
+        self._image = ImageArray(filename, *args, **kargs)
+        for k in self._image._public_attrs:
+            setattr(self, k, getattr(self._image, k, None))
+        return self
+
+    def _repr_png_private_(self):
+        """Provide a display function for iPython/Jupyter."""
+        fig = self.image.imshow(mask_color=self.mask.colour)
+        plt.title(self.filename)
+        data = StreamIO()
+        fig.savefig(data, format="png")
+        plt.close(fig)
+        data.seek(0)
+        ret = data.read()
+        data.close()
+        return ret
+
+    def _where_attr(self, n):
+        """Get the object that has the named attribute."""
+        try:
+            _ = super().__getattribute__(n)
+            return self, _
+        except AttributeError:
+            try:
+                _ = getattr(self._image, n)
+                return self._image, _
+            except AttributeError:
+                return None, None
+
+    ###################################################################################################################
+    #############################  Public methods #####################################################################
+
+    def get_filename(self, mode):
+        """Force the user to choose a new filename using a system dialog box.
+
+        Args:
+            mode (string):
+                The mode of file operation to be used when calling the dialog box
+
+        Returns:
+            str:
+                The new filename
+
+        Note:
+            The filename attribute of the current instance is updated by this method as well.
+        """
+        self.filename = file_dialog(mode, self.filename, type(self), ImageFile)
+        return self.filename
+
+    @classmethod
+    def load(cls, *args, **kargs):
+        """Create a :py:class:`ImageFile` from file abnd guessing a better subclass if necessary.
+
+        Args:
+            filename (string or None):
+                path to file to load
+
+        Keyword Arguments:
+            auto_load (bool):
+                If True (default) then the load routine tries all the subclasses of :py:class:`ImageFile` in turn to
+                load the file
+            filetype (:py:class:`ImageFile`, str):
+                If not none then tries using filetype as the loader.
+            debug (bool):
+                Turn on debugging when running autoload. Default *False*
+
+        Returns:
+            (ImageFile):
+                A a new :py:data:`ImageFile` (or subclass thereof) instance
+
+        Note:
+            If *filetupe* is a string, then it is first tried as an exact match to a subclass name, otherwise it
+            is used as a partial match and the first class in priority order is that matches is used.
+
+            Some subclasses can be found in the :py:mod:`Stoner.formats` package.
+
+            Each subclass is scanned in turn for a class attribute :py:attr:`Stoner.ImnageFile.priority` which governs
+            the order in which they are tried. Subclasses which can make an early positive determination that a
+            file has the correct format can have higher priority levels. Classes should return a suitable exception
+            if they fail to load the file.
+
+            If no class can load a file successfully then a RunttimeError exception is raised.
+        """
+        args = list(args)
+        filename = kargs.pop("filename", args.pop(0) if len(args) > 0 else None)
+        filetype = kargs.pop("filetype", None)
+        auto_load = kargs.pop("auto_load", filetype is None)
+        debug = kargs.pop("debug", False)
+
+        filename, filetype = get_file_name_type(filename, filetype, DataFile)
+        if auto_load:  # We're going to try every subclass we canA
+            try:
+                ret = auto_load_classes(filename, ImageFile, debug=debug, args=args, kargs=kargs)
+            except StonerUnrecognisedFormat:
+                ret = ImageFile()
+                ret = ret._load(filename, *args, **kargs)
+                ret["Loaded as"] = filetype.__name__
+        else:
+            if issubclass(filetype, ImageFile):
+                ret = filetype()
+                ret = ret._load(filename, *args, **kargs)
+                ret["Loaded as"] = filetype.__name__
+            elif filetype is None or isinstance(filetype, ImageFile):
+                ret = cls()
+                ret = ret._load(filename, *args, **kargs)
+                ret["Loaded as"] = cls.__name__
+            else:
+                raise ValueError(f"Unable to load {filename}")
+
+        for k, i in kargs.items():
+            if not callable(getattr(ret, k, lambda x: False)):
+                setattr(ret, k, i)
+        ret._kargs = kargs
+        return ret
+
+    def save(self, filename=None, **kargs):
+        """Save the image into the file 'filename'.
+
+        Args:
+            filename (string, bool or None):
+                Filename to save data as, if this is None then the current filename for the object is used
+                If this is not set, then then a file dialog is used. If filename is False then a file dialog is forced.
+
+        Keyword Args:
+            fmt (string or list):
+                format to save data as. 'tif', 'png' or 'npy' or a list of them. If not included will guess from
+                filename.
+
+        Notes:
+            Metadata will be preserved in .png and .tif format.
+
+            fmt can be 'png', 'npy', 'tif', 'tiff'  or a list of more than one of those.
+            tif is recommended since metadata is lost in .npy format but data is
+            converted to integer format for png so that definition cannot be
+            saved.
+        """
+        # catch before metadataObject tries to take over.
+        self.image.save(filename, **kargs)