"""Stoner.Core provides the core classes for the Stoner package.

Classes:
    `DataFile` :the base class for representing a single data set of experimental data.
    `typeHintedDict`: a dictionary subclass that tries to keep track of the underlying type of data
        stored in each element. This class facilitates the export to strongly typed
        languages such as LabVIEW.

"""
from Stoner.compat import *
import re
#import pdb # for debugging
import os
import csv
import numpy as _np_
import numpy.ma as _ma_
import copy
import inspect as _inspect_
import itertools
from collections import Iterable,OrderedDict

class _attribute_store(dict):
    """A class that provides attributes that refer to columns in a DataFile instance."""

    def __init__(self,*args,**kargs):
        if len(args)==1 and isinstance(args[0],dict):
            self.update(args[0])
        else:
            super(_attribute_store,self).__init__(*args,**kargs)

    def __setattr__(self,name,value):
        self[name]=value

    def __getattr__(self,name):
        try:
            return self[name]
        except KeyError:
            raise AttributeError

class _tab_delimited(csv.Dialect):
    """A customised csv dialect class for reading tab delimited text files."""
    delimiter="\t"
    quoting=csv.QUOTE_NONE
    doublequote=False
    lineterminator="\r\n"

class _setas(object):
    """A Class that provides a mechanism for managing the column assignments in a DataFile like object."""

    def __init__(self,initial_val=None,**kargs):
        """Constructs the setas instance and sets an initial value.

        Args:
            ref (DataFile): Contains a reference to the owning DataFile instance

        Keyword Arguments:
            initial_val (string or list or dict): Initial values to set
        """
        self.setas=list()
        self.cols=_attribute_store()

        if initial_val is not None:
            self(initial_val)
        elif len(kargs)>0:
            self(**kargs) 

    def __call__(self,*args,**kargs):
        """Treat the current instance as a callable object and assign columns accordingly.

         Variois forms of this method are accepted::

            setas("xyzuvw")
            setas(["x"],["y"],["z"],["u"],["v"],["w"])
            setas(x="column_1",y=3,column4="z")
        """
        try:
            assert len(args)==0 or len(args)==1
            if len(args)==1:
                assert isinstance(args[0],string_types) or isinstance(args[0],Iterable)
            elif len(args)==1:
                assert len(kargs)>0
        except AssertionError:
            raise SyntaxError("setas must be called with a single argument - string or other iterable")

        if len(self.setas)<len(self.column_headers):
            self.setas.extend(list("."*(len(self.column_headers)-len(self.setas))))

        if len(args)>0:
            value=args[0]
            if isinstance(value,string_types): # expand the number-code combos in value
                pattern=re.compile("[^0-9]*(([0-9]+?)(x|y|z|d|e|f|u|v|w|\.|\-))")
                while True:
                    res=pattern.match(value)
                    if res is None:
                        break
                    (total,count,code)=res.groups()
                    if count=="":
                        count=1
                    else:
                        count=int(count)
                    value=value.replace(total,code*count,1)
        else:
            value=kargs
        if isinstance(value,dict):
            alt_vals=dict()
            for k,v in value.items():
                if v not in alt_vals:
                    alt_vals[v]=[k]
                else:
                    alt_vals[v].append(k)

            for typ in "xyzdefuvw.-":
                if typ in value:
                    try:
                        for c in self.find_col(value[typ],True): #x="Col1" type
                            self.setas[c]=typ
                    except KeyError:
                        pass
                if typ in alt_vals:
                    try:
                        for c in self.find_col(alt_vals[typ],True): #col1="x" type
                            self.setas[c]=typ
                    except KeyError:
                        pass
        elif isinstance(value,Iterable):
            if len(value)> len(self.column_headers):
                value=value[:len(self.column_headers)]
            elif len(value)<len(self.column_headers):
                value=[v for v in value] # Ensure value is now a list
<<<<<<< HEAD
                value.extend(list("."*(len(self.column_headers)-len(value))))
            for v in value:
                if v.lower() not in "xyzedfuvw.":
=======
                value.extend(list("."*(len(self.ref.column_headers)-len(value))))
            for i,v in enumerate(value):
                if v.lower() not in "xyzedfuvw.-":
>>>>>>> 5cf008bd
                    raise ValueError("Set as column element is invalid: {}".format(v))
                if v!="-":
                    self.setas[i]=v.lower()
        else:
            raise ValueError("Set as column string ended with a number")
        self.cols.update(self._get_cols())
    
    
    
    def __getitem__(self,name):
        """Permit the setas attribute to be treated like either a list or a dictionary.

        Args:
            name (int, slice or string): if *name* is an integer or a slice, return the column type
                of the corresponding column(s). If a string, should be a single letter
                from the set x,y,z,u,v,w,d,e,f - if so returns the corresponding
                column(s)

        Returns:
            Either a single letter x,y,z,u,v,w,d,e or f, or a list of letters if used in
            list mode, or a single coliumn name or list of names if used in dictionary mode.
        """
        if isinstance(name,string_types) and len(name)==1 and name in "xyzuvwdef.-":
            ret=list()
            for i,v in enumerate(self.setas):
                if v==name:
                    ret.append(self.column_headers[i])
        elif isinstance(name,slice):
            indices = name.indices(len(self.setas))
            name = range(*indices)
            ret=[self[x] for x in name]
        else:
            try:
                name=int(name)
                ret= [self.setas[name]]
            except ValueError:
                raise TypeError("Index should be a number, slice or x,y,z,u,v,w,e,d of f")
        if len(ret)==1:
            ret=ret[0]
        return ret
    
    def __setitem__(self,name,value):
        """Allow setting of the setas variable like a dictionary or a list.

        Args:
            name (string or int): If name is a string, it should be in the set x,y,z,u,v,w,d,e or f
                and value should be a column index type. If name is an integer, then value should be
                a single letter string in the set above.
            value (integer or column index): See above.
        """
        if isinstance(name,string_types) and len(name)==1 and name in "xyzuvwdef.-":
            self({name:value})
        else:
            try:
                name=int(name)
                if len(value)==1 and value in "xyzuvwdef.":
                    self.setas[name]=value
                elif value=="-":
                    pass
                else:
                    raise ValueError("Column types can only be set to x,y,z,u,v,w,d,e, or f, not to {}".format(value))
            except ValueError:
                kargs={name:value}
                self(**kargs)

    def __len__(self):
        return len(self.setas)

    def __repr__(self):
        if len(self.setas)> len(self.column_headers):
            self.setas=self.setas[:len(self.column_headers)]
        elif len(self.setas)<len(self.column_headers):
            self.setas.extend(list("."*(len(self.column_headers)-len(self.setas))))
        return self.setas.__repr__()

    def find_col(self, col,force_list=False):
        """Indexes the column headers in order to locate a column of data.shape.

        Indexing can be by supplying an integer, a string, a regular experssion, a slice or a list of any of the above.
        
        -   Integer indices are simply checked to ensure that they are in range
        -   String indices are first checked for an exact match against a column header
            if that fails they are then compiled to a regular expression and the first
            match to a column header is taken.
        -   A regular expression index is simply matched against the column headers and the
            first match found is taken. This allows additional regular expression options
            such as case insensitivity.
        -   A slice index is converted to a list of integers and processed as below
        -   A list index returns the results of feading each item in the list at :py:meth:`find_col`
            in turn.

        Args:
            col (int, a string, a re, a slice or a list):  Which column(s) to retuirn indices for.

        Keyword Arguments:
            force_list (bool): Force the output always to be a list. Mainly for internal use only

        Returns:
            The matching column index as an integer or a KeyError
        """
        if isinstance(col, int):  # col is an int so pass on
            if not 0<=col<self.shape[1]:
                raise IndexError('Attempting to index a non - existant column '+str(col))
        elif isinstance(col, string_types):  # Ok we have a string
            col=str(col)
            if col in self.column_headers:  # and it is an exact string match
                col = self.column_headers.index(col)
            else:  # ok we'll try for a regular expression
                test = re.compile(col)
                possible =[x for x in self.column_headers if test.search(x)]
                if len(possible) == 0:
                    try:
                        col=int(col)
                    except ValueError:
                        raise KeyError('Unable to find any possible column matches for '+str(col))
                    if col<0 or col>=self.data.shape[1]:
                        raise KeyError('Column index out of range')
                else:
                    col = self.column_headers.index(possible[0])
        elif isinstance(col,re._pattern_type):
            test = col
            possible = [x for x in self.column_headers if test.search(x)]
            if len(possible) == 0:
                raise KeyError('Unable to find any possible column matches for '+str(col.pattern))
            else:
                col = self.find_col(possible)
        elif isinstance(col, slice):
            indices = col.indices(_np_.shape(self.data)[1])
            col = range(*indices)
            col = self.find_col(col)
        elif isinstance(col, list):
            col = [self.find_col(x) for x in col]
        else:
            raise TypeError('Column index must be an integer, string, \
            list or slice')
        if force_list and not isinstance(col,list):
            col=[col]
        return col

    def _get_cols(self,what=None,startx=0):
        """Uses the setas attribute to work out which columns to use for x,y,z etc.

        Keyword Arguments:
            what (string): Returns either xcol, ycol, zcol, ycols,xcols rather than the full dictionary
            starts (int): Start looking for x columns at this column.

        Returns:
            A single integer, a list of integers or a dictionary of all columns.
        """

        if len(self.setas)<len(self.column_headers):
            self.setas.extend(list("."*(len(self.column_headers)-len(self.setas))))
        try:
            xcol=self.setas[startx:].index("x")+startx
            maxcol=self.setas[xcol+1:].index("x")+xcol+1
        except ValueError:
            if "x" not in self.setas:
                xcol=None
                maxcol=startx
            else:
                maxcol=len(self.column_headers)+1
        try:
            xerr=self.setas[startx:maxcol].index("d")+startx
        except ValueError:
            xerr=None
        ycol=list()
        yerr=list()
        starty=xcol
        has_yerr=False
        while "y" in self.setas:
            try:
                ycol.append(self.setas[starty:maxcol].index("y")+starty)
            except ValueError:
                break
            try:
                yerr.append(self.setas[starty:maxcol].index("e")+starty)
                has_yerr=True
            except ValueError:
                yerr.append(None)
            starty=ycol[-1]+1
        zcol=list()
        zerr=list()
        startz=xcol
        has_zerr=False
        while "z" in self.setas:
            try:
                zcol.append(self.setas[startz:maxcol].index("z")+startz)
            except ValueError:
                break
            startz=zcol[-1]+1
            try:
                zerr.append(self.setas[startz:maxcol].index("g")+startz)
                has_zerr=True
            except ValueError:
                zerr.append(None)

        ucol=list()
        startu=xcol
        while "u" in self.setas:
            try:
                ucol.append(self.setas[startu:maxcol].index("u")+startu)
            except ValueError:
                break
            startu=ucol[-1]+1
        vcol=list()
        startv=xcol
        while "v" in self.setas:
            try:
                vcol.append(self.setas[startv:maxcol].index("v")+startv)
            except ValueError:
                break
            startv=vcol[-1]+1
        wcol=list()
        startw=xcol
        while "w" in self.setas:
            try:
                wcol.append(self.setas[startw:maxcol].index("w")+startw)
            except ValueError:
                break
            startw=wcol[-1]+1

        if xcol is None:
            axes=0
        elif len(ycol)==0:
            axes=1
        elif len(zcol)==0:
            axes=2
        else:
            axes=3
        if axes==2 and len(ucol)*len(vcol)>0:
            axes=4
        elif axes==3:
            if len(ucol)*len(vcol)*len(wcol)>0:
                axes=6
            elif len(ucol)*len(vcol)>0:
                axes=5
        ret=_attribute_store()
        ret.update({"xcol":xcol,"xerr":xerr,
             "ycol":ycol,"yerr":yerr,
                 "zcol":zcol,"zerr":zerr,
                 "ucol":ucol,"vcol":vcol,"wcol":wcol,
                 "axes":axes})
        ret["has_xerr"]=xerr is not None
        ret["has_yerr"]=has_yerr
        ret["has_zerr"]=has_zerr
        ret["has_uvw"]=len(ucol)!=0
        if what=="xcol":
            ret=ret["xcol"]
        elif what in ("ycol","zcol","ucol","vcol","wcol","yerr","zerr"):
            ret=ret[what][0]
        elif what in ("ycols","zcols","ucols","vcols","wcols","yerrs","zerrs"):
            ret=ret[what[0:-1]]
        return ret

class _evaluatable(object):
    """A very simple class that is just a placeholder."""
    pass


class typeHintedDict(dict):
    """Extends a regular dict to include type hints of what each key contains.

    The CM Physics Group at Leeds makes use of a standard file format that closely matches
    the :py:class:`DataFile` data structure. However, it is convenient for this file format
    to be ASCII text for ease of use with other programs. In order to represent metadata which
    can have arbitary types, the LabVIEW code that generates the data file from our measurements
    adds a type hint string. The Stoner Python code can then make use of this type hinting to
    choose the correct representation for the metadata. The type hinting information is retained
    so that files output from Python will retain type hints to permit them to be loaded into
    strongly typed languages (sch as LabVIEW).

    Attributes:
        _typehints (dict): The backing store for the type hint information
        __regexGetType (re): Used to extract the type hint from a string
        __regexSignedInt (re): matches type hint strings for signed intergers
        __regexUnsignedInt (re): matches the type hint string for unsigned integers
        __regexFloat (re): matches the type hint strings for floats
        __regexBoolean (re): matches the type hint string for a boolean
        __regexStrng (re): matches the type hint string for a string variable
        __regexEvaluatable (re): matches the type hint string for a compoind data type
        __types (dict): mapping of type hinted types to actual Python types
        __tests (dict): mapping of the regex patterns to actual python types
    """
    _typehints = dict()

    __regexGetType = re.compile(r'([^\{]*)\{([^\}]*)\}')
                                    # Match the contents of the inner most{}
    __regexSignedInt = re.compile(r'^I\d+')
                                    # Matches all signed integers
    __regexUnsignedInt = re.compile(r'^U / d+')
                                    # Match unsigned integers
    __regexFloat = re.compile(r'^(Extended|Double|Single)\sFloat')
                                    # Match floating point types
    __regexBoolean = re.compile(r'^Boolean')
    __regexString = re.compile(r'^(String|Path|Enum)')
    __regexEvaluatable = re.compile(r'^(Cluster|\dD Array|List)')

    __types = {'Boolean': bool, 'I32': int, 'Double Float': float,
        'Cluster': dict, 'Array': _np_.ndarray,'List':list,  'String': str}
    # This is the inverse of the __tests below - this gives
    # the string type for standard Python classes

    __tests = [(__regexSignedInt, int), (__regexUnsignedInt, int),
             (__regexFloat, float), (__regexBoolean, bool),
             (__regexString, str), (__regexEvaluatable, _evaluatable())]
        # This is used to work out the correct python class for
        # some string types

    def __init__(self, *args, **kargs):
        """typeHintedDict constructor method.

        Args:
            *args, **kargs: Pass any parameters through to the dict() constructor.


        Calls the dict() constructor, then runs through the keys of the
        created dictionary and either uses the string type embedded in
        the keyname to generate the type hint (and remove the
        embedded string type from the keyname) or determines the likely
        type hint from the value of the dict element.
        """

        super(typeHintedDict, self).__init__(*args, **kargs)
        for key in self:  # Chekc through all the keys and see if they contain
                                    # type hints. If they do, move them to the
                                    # _typehint dict
            value=super(typeHintedDict,self).__getitem__(key)
            super(typeHintedDict,self).__delitem__(key)
            self[key]=value #__Setitem__ has the logic to handle embedded type hints correctly

    def __getattr__(self, name):
        """Handles attribute access"""
        if name == "types":
            return self._typehints
        else:
            raise AttributeError

    def findtype(self,  value):
        """Determines the correct string type to return for common python
        classes.

        Args:
            value (any): The data value to determine the type hint for.

        Returns:
            A type hint string

        Note:
            Understands booleans, strings, integers, floats and _np_
            arrays(as arrays), and dictionaries (as clusters).
        """
        typ = "String"
        for t in self.__types:
            if isinstance(value, self.__types[t]):
                if t == "Cluster":
                    elements = []
                    for k in  value:
                        elements.append(self.findtype(value[k]))
                    tt = ','
                    tt = tt.join(elements)
                    typ = 'Cluster (' + tt + ')'
                elif t == 'Array':
                    z = _np_.zeros(1, dtype=value.dtype)
                    typ = (str(len(_np_.shape(value))) + "D Array (" +
                                                self.findtype(z[0]) + ")")
                else:
                    typ = t
                break
        return typ

    def __mungevalue(self, t, value):
        """Based on a string type t, return value cast to an
        appropriate python class.

        Args:
            t (string): is a string representing the type
            value (any): is the data value to be munged into the
                        correct class
        Returns:
            Returns the munged data value

        Detail:
            The class has a series of precompiled regular
            expressions that will match type strings, a list of these has been
            constructed with instances of the matching Python classes. These
            are tested in turn and if the type string matches the constructor of
            the associated python class is called with value as its argument."""
        ret=None
        for (regexp, valuetype) in self.__tests:
            m = regexp.search(t)
            if m is not None:
                if isinstance(valuetype, _evaluatable):
                    try:
                        ret = eval(str(value), globals(), locals())
                    except NameError:
                        ret = str(value)
                    except SyntaxError:
                        ret = ""
                    break
                else:
                    ret=valuetype(value)
                    break
        else:
            ret=str(value)
        return ret

    def string_to_type(self, value):
        """Given a string value try to work out if there is a better python type dor the value.

        First of all the first character is checked to see if it is a [ or { which would
        suggest this is a list of dictionary. If the value looks like a common boolean
        value (i.e. Yes, No, True, Fale, On, Off) then it is assumed to be a boolean value.
        Fianlly it interpretation as an int, float or string is tried.

        Args:
            value (string): string representation of he value
        Returns:
            A python object of the natural type for value"""
        ret=None
        if not isinstance(value, string_types):
            raise TypeError("Value must be a string not a "+str(type(value)))
        value=value.strip()
        if len(value)!=0:
            tests=['list('+value+')','dict('+value+')']
            try:
                i="[{".index(value[0])
                ret=eval(tests[i])
            except (SyntaxError,ValueError):
                if value.lower() in ['true', 'ues','on','false','no','off']:
                    ret=value.lower() in ['true','yes','on'] #Booleab
                else:
                    for trial in [int,float,str]:
                        try:
                            ret=trial(value)
                            break
                        except ValueError:
                            continue
                    else:
                        ret=None
        return ret

    def _get_name_(self,name):
        """Checks a string name for an embedded type hint and strips it out.

        Args:
            name(string): String containing the name with possible type hint embedeed
        Returns:
            (name,typehint) (tuple): A tuple containing just the name of the mateadata and (if found
                the type hint string),
        """
        name=str(name)
        m = self.__regexGetType.search(name)
        if m is not None:
            k = m.group(1)
            t = m.group(2)
            return k,t
        else:
            k=name
            t=None
            return k,None

    def __getitem__(self,name):
        """Provides a get item method that checks whether its been given a typehint in the
        item name and deals with it appropriately.

        Args:
            name (string): metadata key to retrieve

        Returns:
            metadata value
        """
        (name,typehint)=self._get_name_(name)
        value=super(typeHintedDict,self).__getitem__(name)
        if typehint is not None:
            value=self.__mungevalue(typehint,value)
        return value

    def __setitem__(self, name, value):
        """Provides a method to set an item in the dict, checking the key for
        an embedded type hint or inspecting the value as necessary.

        Args:
            name (string): The metadata keyname
            value (any): The value to store in the metadata string

        Note:
            If you provide an embedded type string it is your responsibility
            to make sure that it correctly describes the actual data
            typehintDict does not verify that your data and type string are
            compatible."""
        name,typehint=self._get_name_(name)
        if typehint is not None:
            self._typehints[name] = typehint
            if len(str(value)) == 0:  # Empty data so reset to string and set empty
                super(typeHintedDict, self).__setitem__(name, "")
                self._typehints[name] = "String"
            else:
                super(typeHintedDict, self).__setitem__(name,
                                                self.__mungevalue(typehint, value))
        else:
            self._typehints[name] = self.findtype(value)
            super(typeHintedDict, self).__setitem__(name,
                self.__mungevalue(self._typehints[name], value))

    def __delitem__(self, name):
        """Deletes the specified key.

        Args:
            name (string): The keyname to be deleted"""
        name=self._get_name_(name)[0]
        del(self._typehints[name])
        super(typeHintedDict, self).__delitem__(name)

    def copy(self):
        """Provides a copy method that is aware of the type hinting strings.

        This produces a flat dictionary with the type hint embedded in the key name.

        Returns:
            A copy of the current typeHintedDict
        """
        ret=typeHintedDict()
        for k in self.keys():
            t=self._typehints[k]
            nk=k+"{"+t+"}"
            ret[nk]=copy.deepcopy(self[k])
        return ret

    def type(self, key):
        """Returns the typehint for the given k(s).

        This simply looks up the type hinting dictionary for each key it is given.

        Args:
            key (string or sequence of strings): Either a single string key or a iterable type containing
                keys
        Returns:
            The string type hint (or a list of string type hints)"""
        if isinstance(key, str):
            return self._typehints[key]
        else:
            try:
                return [self._typehints[x] for x in key]
            except TypeError:
                return self._typehints[key]

    def export(self, key):
        """Exports a single metadata value to a string representation with type
        hint.

        In the ASCII based file format, the type hinted metadata is represented
        in the first column of a tab delimited text file as a series of lines
        with format keyname{typhint}=string_value.

        Args:
            key (string): The metadata key to export
        Returns:
            A string of the format : key{type hint} = value"""
        return "{}{{{}}}={}".format(key,self.type(key),self[key])




class DataFile(object):
    """:py:class:`Stoner.Core.DataFile` is the base class object that represents
    a matrix of data, associated metadata and column headers.

    Attributes:
        data (2D Array) A numpy masked array of data (usually floats)
        metadata (typeHintedDict): of key-value metadata pairs. The dictionary
            tries to retain information about the type of data so as to aid import and
            export from CM group LabVIEw code.
        column_headers (list): of strings of the column names of the data
        title (string): The title of the measurement
        filename (string): The current filename of the data if loaded from or
            already saved to disc. This is the default filename used by the :py:meth:`load` and  :py:meth:`save`
        mask (array of booleans): Returns the current mask applied to the numerical data equivalent to self.data.mask
        setas (list or string): Defines certain columns to contain X, Y, Z or errors in X,Y,Z data.
        shape (tuple of integers): Returns the shape of the data (rows,columns) - equivalent to self.data.shape
        records (numpoy record array): Returns the data in the form of a list of dictionaries
        clone (DataFile): Creates a deep copy of the :py:class`DataFile` object
        subclasses (list): Returns a list of all the subclasses of DataFile currently in memory, sorted by
            their py:attr:`DataFile.priority`. Each entry in the list consists of the string name of the subclass
            and the class object.
        patterns (list): A list of strings containing file glob patterns that are typically used for datafiles
            that the :py:meth:`DataFile.load` method will read. This is used for the file dialog boxes.
        priority (int): A class attribute used to indivate the order in which the autoloader should attempt to load
            a data file. See :py:meth:`DataFile.load` for details.
    """

    #Class attributes
    #Priority is the load order for the class
    priority=32
    patterns=["*.txt","*.tdi"] # Recognised filename patterns


    _conv_string=_np_.vectorize(lambda x:str(x))
    _conv_float=_np_.vectorize(lambda x:float(x))

    #   INITIALISATION

    def __init__(self, *args, **kargs):
        """Constructor method for :py:class:`DataFile`.

        various forms are recognised

        .. py:function:: DataFile('filename',<optional filetype>,<args>)
            :noindex:

            Creates the new DataFile object and then executes the :py:class:`DataFile`.load
            method to load data from the given *filename*.

        .. py:function:: DataFile(array)
            :noindex:

            Creates a new DataFile object and assigns the *array* to the
            :py:attr:`DataFile.data`  attribute.

        .. py:function:: DataFile(dictionary)
            :noindex:

            Creates the new DataFile object, but initialises the metadata with
            :parameter dictionary

        .. py:function:: DataFile(array,dictionary)
            :noindex:

            Creates the new DataFile object and does the combination of the
            previous two forms.

        .. py:function:: DataFile(DataFile)
            :noindex:

            Creates the new DataFile object and initialises all data from the
            existing :py:class:`DataFile` instance. This on the face of it does the same as
            the assignment operator, but is more useful when one or other of the
            DataFile objects is an instance of a sub - class of DataFile

        Args:
            args (positional arguments): Variable number of arguments that match one of the
                definitions above
            kargs (keyword Arguments): All keyword arguments that match public attributes are
                used to set those public attributes.

        Returns:
            A new instance of the DataFile class.
        """
        # init instance attributes
        self._setas=_setas()
        self.debug=False
        self._masks=[False]
        self.metadata=typeHintedDict()
        self.data = _ma_.masked_array([])
        self.filename = None
        self.column_headers = list()
        i=len(args) if len(args)<2 else 2
        handler=[None,self._init_single,self._init_double,self._init_many][i]
        self.mask=False
        self._setas._get_cols()
        if handler is not None:
            handler(*args,**kargs)
        self.metadata["Stoner.class"]=self.__class__.__name__
        if len(kargs)>0: # set public attributes from keywords
            myattrs=[]
            for x in dir(self):
                try:
                    if not (x.startswith("_") or callable(self.__getattr__(x))):
                        myattrs.append(x)
                except:
                    pass
            for k in kargs:
                if k in myattrs:
                    self.__setattr__(k,kargs[k])

    # Special Methods

    def _init_single(self,*args,**kargs):
        """Handles constructor with 1 arguement - called from __init__."""
        arg=args[0]
        if (isinstance(arg, string_types) or (isinstance(arg, bool) and not arg)):
                                    # Filename- load datafile
            t = self.load(filename=arg, **kargs)
            self.data = _ma_.masked_array(t.data)
            self.metadata = t.metadata
            self.column_headers = t.column_headers
        elif isinstance(arg, _np_.ndarray):
                                                # numpy.array - set data
            self.data = _ma_.masked_array(arg)
            self.column_headers = ['Column_{}'.format(x)
                                for x in range(_np_.shape(args[0])[1])]
        elif isinstance(arg, dict):  # Dictionary - use as metadata
            self.metadata = arg.copy()
        elif isinstance(arg, DataFile):
            for a in arg.__dict__:
                super(DataFile,self).__setattr__(a,copy.copy(arg.__getattribute__(a)))
            self.metadata = arg.metadata.copy()
            self.data = _ma_.masked_array(arg.data)
            self._setas=arg._setas
            self._setas.ref=self
        else:
            raise SyntaxError("No constructor for {}".format(type(arg)))
        self._setas.cols.update(self.setas._get_cols())

    def _init_double(self,*args,**kargs):
        """Two argument constructors handled here. Called form __init__"""
        (arg0,arg1)=args
        if isinstance(arg0, _np_.ndarray):
            self.data = _ma_.masked_array(arg0)
        elif isinstance(arg0, dict):
            self.metadata = arg0.copy()
        elif isinstance(arg0, str) and isinstance(arg1, str):
            self.load(arg0, arg1)
        if isinstance(arg1, _np_.ndarray):
            self.data = _ma_.masked_array(arg1)
        elif isinstance(arg1, dict):
            self.metadata = arg1.copy()

    def _init_many(self,*args,**kargs):
        """Handles more than two arguments to the constructor - called from init."""
        self.load(*args, **kargs)


    def __add__(self, other):
        """ Implements a + operator to concatenate rows of data.

        Args:
            other (numpy arra `Stoner.Core.DataFile` or a dictionary or a list):

        Note:
            * If other is a dictionary then the keys of the dictionary are passed to
            :py:meth:`find_col` to see if they match a column, in which case the
            corresponding value will be used for theat column in the new row.
            Columns which do not have a matching key will be set to NaN. If other has keys
            that are not found as columns in self, additional columns are added.
            * If other is a list, then the add method is called recursively for each element
            of the list.
            * Returns: A Datafile object with the rows of @a other appended
            to the rows of the current object.
            * If other is a 1D numopy array with the same number of
            elements as their are columns in @a self.data then the numpy
            array is treated as a new row of data If @a ither is a 2D numpy
            array then it is appended if it has the same number of
            columns and @a self.data."""
        newdata=self.clone
        return self.__add_core__(other,newdata)

    def __add_core__(self,other,newdata):
        """Implements the core work of adding other to self and modifying newdata.

        Args:
            other (DataFile,array,list): The data to be added
            newdata(DataFile): The instance to be modified

        Returns:
            A modified newdata
            """
        if isinstance(other, _np_.ndarray):
            if len(self.data) == 0:
                t = _np_.atleast_2d(other)
                c = t.shape[1]
                if len(self.column_headers) < c:
                    newdata.column_headers.extend(["Column_{}".format(x) for x in range(c - len(self.column_headers))])
                newdata.data = t
                ret=newdata
            elif len(_np_.shape(other)) == 1:
                                    # 1D array, so assume a single row of data
                if _np_.shape(other)[0] == _np_.shape(self.data)[1]:
                    newdata.data = _np_.append(self.data,
                                                _np_.atleast_2d(other), 0)
                    ret=newdata
                else:
                    ret=NotImplemented
            elif len(_np_.shape(other)) == 2 and _np_.shape(
                    other)[1] == _np_.shape(self.data)[1]:
                            # DataFile + array with correct number of columns
                newdata.data = _np_.append(self.data, other, 0)
                ret=newdata
            else:
                ret=NotImplemented
        elif isinstance(other, DataFile):  # Appending another DataFile
            new_data=_np_.ones((other.shape[0], self.shape[1]))*_np_.nan
            for i in range(self.shape[1]):
                column=self.column_headers[i]
                try:
                    new_data[:, i]=other.column(column)
                except KeyError:
                    pass
            newdata.metadata=copy.copy(self.metadata)
            newdata.data = _np_.append(self.data, new_data, axis=0)
            ret=newdata
        elif isinstance(other,dict): # This is a horrible mess that I'm not sure we ever use
            """
            added_row=False
            for k in other:
                try:
                    newdata.find_col(k)
                except KeyError:
                    newdata=newdata.clone
                    if len(newdata)==0:
                        added_row=True
                        cl=1
                    else:
                        cl=len(newdata)
                    newdata=newdata&_np_.ones(cl)*_np_.nan
                    newdata.column_headers[-1]=k
            new_data=_np_.nan*_np_.ones(len((newdata.column_headers)))
            for k in other:
                new_data[newdata.find_col(k)]=other[k]
            new_data=_np_.atleast_2d(new_data)
            newdata.data=_np_.append(newdata.data,new_data,0)
            if added_row:
                newdata.data=newdata.data[1:,:]
            ret=newdata"""
            ret=NotImplemented
        elif isinstance(other,list):
            for o in other:
                newdata=newdata+o
            ret=newdata
        else:
            ret=NotImplemented('Failed in DataFile')
        for attr in self.__dict__:
            if attr not in ("metadata","data","column_headers","mask") and not attr.startswith("_"):
                ret.__dict__[attr]=self.__dict__[attr]
        return ret

    def __and__(self, other):
        """Implements the & operator to concatenate columns of data in a :py:class:`DataFile` object.

        Args:
            other  (numpy array or :py:class:`DataFile`): Data to be added to this DataFile instance

        Returns:
            A :py:class:`DataFile` object with the columns of other con
        catenated as new columns at the end of the self object.

        Note:
            Whether other is a numopy array of :py:class:`DataFile`, it must
            have the same or fewer rows than the self object.
            The size of @a other is increased with zeros for the extra rows.
            If other is a 1D numpy array it is treated as a column vector.
            The new columns are given blank column headers, but the
            length of the :py:meth:`column_headers` is
            increased to match the actual number of columns.
        """
        #Prep the final DataFile
        newdata=self.clone
        return self.__and_core__(other,newdata)

    def __and_core__(self,other,newdata):
        """Implements the core of the & operator, returning data in newdata

        Args:
            other (array,DataFile): Data whose columns are to be added
            newdata (DataFile): instance of DataFile to be modified

        Returns:
            newdata: The modified DataFile (may be self or a clone of self depending
            on the operator's inplaceness)
        """

        if len(newdata.data.shape)<2:
            newdata.data=_np_.atleast_2d(newdata.data)

        #Get other to be a numpy masked array of data
        if isinstance(other,DataFile):
            newdata.metadata.update(other.metadata)
            newdata.column_headers.extend(other.column_headers)
            other=copy.copy(other.data)
        elif isinstance(other, _np_.ndarray):
            other=_ma_.array(copy.copy(other))
        else:
            newdata=NotImplemented


        if len(other.shape) != 2:  # 1D array, make it 2D column
            other = _np_.atleast_2d(other)
            other = other.T
        if _np_.product(self.data.shape)==0: #Special case no data yet
            newdata.data=other
        elif self.data.shape[0]==other.shape[0]:
            newdata.data=_np_.append(newdata.data,other,1)
        elif self.data.shape[0]<other.shape[0]: #Need to extend self.data
            extra_rows=other.shape[0]-self.data.shape[0]
            newdata.data=_np_.append(self.data,_np_.zeros((extra_rows,self.data.shape[1])),0)
            new_mask=newdata.mask
            new_mask[-extra_rows:,:]=True
            newdata.data=_np_.append(newdata.data,other,1)
            other_mask=_ma_.getmaskarray(other)
            new_mask=_np_.append(new_mask,other_mask,1)
            newdata.mask=new_mask
        elif other.shape[0] < self.data.shape[0]:
                # too few rows we can extend with zeros
            extra_rows=self.data.shape[0] - other.shape[0]
            other = _np_.append(other, _np_.zeros((extra_rows, other.shape[1])), 0)
            other_mask=_ma_.getmaskarray(other)
            other_mask[-extra_rows:,:]=True
            new_mask=newdata.mask
            new_mask=_np_.append(new_mask,other_mask,1)
            newdata.data=_np_.append(self.data,other,1)
            newdata.mask=new_mask
        if len(newdata.column_headers)<newdata.shape[1]:
            newdata.column_headers.extend(["Column "+str(i+len(newdata.column_headers)) for i in range(other.shape[1])])
        for attr in self.__dict__:
            if attr not in ("metadata","data","column_headers","mask") and not attr.startswith("_"):
                newdata.__dict__[attr]=self.__dict__[attr]
        return newdata

    def __contains__(self, item):
        """Operator function for membertship tests - used to check metadata contents.

        Args:
            item(string): name of metadata key

        Returns:
            iem in self.metadata"""
        return item in self.metadata
        
    def __delitem__(self,item):
        """Implements row or metadata deletion.

        Args:
            item (ingteger or string):  row index or name of metadata to delete"""
        if isinstance(item,str):
            del(self.metadata[item])
        else:
            self.del_rows(item)

    def __dir__(self):
        """Reeturns the attributes of the current object by augmenting the keys of self.__dict__ with the attributes that __getattr__ will handle.
        """
        attr=dir(type(self))
        attr.extend(list(self.__dict__.keys()))
        attr.extend(['column_headers','records', 'clone','subclasses', 'shape', 'mask', 'dict_records','setas'])
        col_check={"xcol":"x","xerr":"d","ycol":"y","yerr":"e","zcol":"z","zerr":"f"}
        for k in col_check:
            if "_setas" not in self.__dict__:
                break
            if k.startswith("x"):
                if k in self._setas.cols and self._setas.cols[k] is not None:
                    attr.append(col_check[k])
            else:
                if k in self._setas.cols and len(self._setas.cols[k])>0:
                    attr.append(col_check[k])
        return sorted(attr)

    def __file_dialog(self, mode):
        """Creates a file dialog box for loading or saving ~b DataFile objects.

        Args:
            mode (string): The mode of the file operation  'r' or 'w'

        Returns:
            A filename to be used for the file operation."""
        # Wildcard pattern to be used in file dialogs.

        descs={}
        patterns=self.patterns
        for p in patterns:
            descs[p]=self.__class__.__name__+" file"
        for c in self.subclasses:
            for p in (self.subclasses[c].patterns):
                if p in descs:
                    descs[p]+=", "+self.subclasses[c].__name__+" file"
                else:
                    descs[p]=self.subclasses[c].__name__+" file"

        patterns=[(descs[p],p) for p in sorted(descs.keys())]
        patterns.append(("All File","*.*"))

        if self.filename is not None:
            filename = os.path.basename(self.filename)
            dirname = os.path.dirname(self.filename)
        else:
            filename = ""
            dirname = ""
        if "r" in mode:
            mode="file"
        elif "w" in mode:
            mode="save"
        else:
            mode="directory"
        dlg = get_filedialog(what=mode, initialdir=dirname, initialfile=filename,filetypes=patterns)
        if len(dlg)!=0:
            self.filename = dlg
            return self.filename
        else:
            return None

    def __getattr__(self, name):
        """
        Called for :py:class:`DataFile`.x to handle some special pseudo attributes and otherwise to act as a shortcut for :py:meth:`column`.

        Args:
            name (string): The name of the attribute to be returned.

        Returns:
            the DataFile object in various forms

        Supported attributes:
        - records - return the DataFile data as a numpy structured
        array - i.e. rows of elements whose keys are column headings
        - clone - returns a deep copy of the current DataFile instance

        Otherwise the name parameter is tried as an argument to
        :py:meth:`DataFile.column` and the resultant column isreturned. If
        DataFile.column raises a KeyError this is remapped as an
        AttributeError.
       """

        easy={"clone":self._getattr_clone,
              "dict_records":self._getattr_dict_records,
              "dtype":self._getattr_dtype,
              "mask":self._getattr_mask,
              "T":self._getattr_by_columns,
              "records":self._getattr_records,
              "shape":self._getattr_shape,
              "subclasses":self._getattr_subclasses,
              "setas":self._getattr_setas,
              "column_headers":self.__getattr__column_headers
              }
        if name in easy:
            return easy[name]()
        elif name in ("x","y","z","d","e","f","u","v","w","r","q","p"):
            ret=self._getattr_col(name)
        elif name in dir(self):
            print name
            return super(DataFile,self).__getattribute__(name)
        else:
            ret=None
        if ret is not None:
            return ret
        if name in ("_setas",): # clearly not setup yet
            raise KeyError("Tried accessing setas before initialised")
        else:
            try:
                col=self._setas.find_col(name)
                return self.column(col)
            except (KeyError,IndexError):
                pass
        raise AttributeError("{} is not an attribute of DataFile nor a column name".format(name))

    def _getattr_by_columns(self):
        """Gets the current data transposed.
        """
        return self.data.T


    def _getattr_clone(self):
        """Gets a deep copy of the current DataFile.
        """
        c=self.__class__(copy.deepcopy(self))
        c.data=self.data.copy()
        c._setas=_setas(c)
        c._setas(list(self.setas))
        for attr in self.__dict__:
            if attr not in ("metadata","data","column_headers") and not callable(self.__dict__[attr]):
                c.__dict__[attr]=self.__dict__[attr]
        return c

    def _getattr_col(self,name):
        """Get a column using the setas attribute."""
        col_check={"x":"xcol","d":"xerr","y":"ycol","e":"yerr","z":"zcol","f":"zerr","u":"ucol","v":"vcol","w":"wcol","q":"","p":"","r":""}
        col=col_check[name]
        if col=="" and self._setas.cols and "axes" in self._setas.cols: # inferred quick access columns for cartesian to polar transforms
            axes=int(self._setas.cols["axes"])
            if name=="r": # r in spherical or cylinderical co-ordinate systems
                m=[lambda d:None,
                   lambda d:None,
                   lambda d:_np_.sqrt(d.x**2+d.y**2),
                   lambda d:_np_.sqrt(d.x**2+d.y**2+d.z**2),
                   lambda d:_np_.sqrt(d.x**2+d.y**2+d.z**2),
                   lambda d:_np_.sqrt(d.u**2+d.v**2),
                   lambda d:_np_.sqrt(d.u**2+d.v**2+d.w**2)]
                ret=m[axes](self)
            elif name=="q": # theta in clyinderical or spherical co-ordiante systems
                m=[lambda d:None,
                   lambda d:None,
                   lambda d:_np_.arctan2(d.x,d.y),
                   lambda d:_np_.arctan2(d.x,d.y),
                   lambda d:_np_.arctan2(d.x,d.y),
                   lambda d:_np_.arctan2(d.u,d.v),
                   lambda d:_np_.arctan2(d.u,d.v)]
                ret=m[axes](self)
            elif name=="p": # phi is spherical co-ordinate systems
                m=[lambda d:None,
                   lambda d:None,
                   lambda d:None,
                   lambda d:_np_.arcsin(d.z),
                   lambda d:_np_.arsin(d.z),
                   lambda d:_np_.arcsin(d.w),
                   lambda d:_np_.arcsin(d.w)]
                ret=m[axes](self)


        elif col.startswith("x"):
            if self._setas.cols[col] is not None:
                ret= self.column(self._setas.cols[col])
            else:
                ret=None
        else:
            if len(self._setas.cols[col])>0:
                ret=self.column(self._setas.cols[col])
                if len(self._setas.cols[col])==1:
                    ret=ret[:,0]
            else:
                ret=None
        return ret

    def __getattr__column_headers(self):
        """Pass through to the setas attribute."""
        return self._setas.column_headers        
        
    def _getattr_dict_records(self):
        """Return the data as a dictionary of single columns with column headers for the keys.
        """
        return _np_.array([dict(zip(self.column_headers, r)) for r in self.rows()])

    def _getattr_dtype(self):
        """Return the _np_ dtype attribute of the data
        """
        return self.data.dtype

    def _getattr_mask(self):
        """Returns the mask of the data array.
        """
        self.data.mask=_ma_.getmaskarray(self.data)
        return self.data.mask

    def _getattr_records(self):
        """Returns the data as a _np_ structured data array. If columns names are duplicated then they
        are made unique.
        """
        f=self.data.flags
        if not f["C_CONTIGUOUS"] and not f["F_CONTIGUOUS"]: # We need our data to be contiguous before we try a records view
            self.data=self.data.copy()
        ch=copy.copy(self.column_headers) # renoved duplicated column headers for structured record
        for i in range(len(ch)):
            header=ch[i]
            j=0
            while ch[i] in ch[i+1:] or ch[i] in ch[0:i]:
                j=j+1
                ch[i]="{}_{}".format(header,j)
        dtype = [(x, self.dtype) for x in ch]
        return self.data.view(dtype=dtype).reshape(len(self))

    def _getattr_shape(self):
        """Pass through the numpy shape attribute of the data.
        """
        return self.data.shape

    def _getattr_setas(self):
        """Get the list of column assignments."""
        self._setas.ref=self #Reset the reference to point to ourselves
        return self._setas

    def _getattr_subclasses(self):
        """Return a list of all in memory subclasses of this DataFile.
        """
        subclasses={x:x.priority for x in itersubclasses(DataFile)}
        ret=OrderedDict()
        ret["DataFile"]=DataFile
        for cls, priority in sorted(list(subclasses.items()), key=lambda c: c[1]):
            ret[cls.__name__]=cls
        return ret

    def __getitem__(self, name):
        """Called for DataFile[x] to return either a row or iterm of metadata.

        Args:
            name (string or slice or int): The name, slice or number of the part of the
            :py:class:`DataFile` to be returned.

        Returns:
            an item of metadata or row(s) of data.

        - If name is an integer then the corresponding single row will be returned
        - if name is a slice, then the corresponding rows of data will be returned.
        - If name is a string then the metadata dictionary item             with the correspondoing key will be returned.
        - If name is a numpy array then the corresponding rows of the data are returned.
        - If a tuple is supplied as the arguement then there are a number of possible behaviours.
            - If the first element of the tuple is a string, then it is assumed that it is the nth element of the named metadata is required.
            - Otherwise itis assumed that it is a particular element within a column determined by the second part of the tuple that is required.

        Examples:
            DataFile['Temp',5] would return the 6th element of the
            list of elements in the metadata called 'Temp', while

            DataFile[5,'Temp'] would return the 6th row of the data column
            called 'Temp'

            and DataFile[5,3] would return the 6th element of the
            4th column.
        """
        if isinstance(name, slice):
            indices = name.indices(len(self))
            name = range(*indices)
            d = self.data[name[0], :]
            d = _np_.atleast_2d(d)
            for x in range(1, len(name)):
                d = _np_.append(d, _np_.atleast_2d(self.data[x, :]), 0)
            return d
        elif isinstance(name, int):
            return self.data[name, :]
        elif isinstance(name, _np_.ndarray) and len(name.shape)==1:
            return self.data[name, :]
        elif isinstance(name, string_types) or isinstance(name,re._pattern_type):
             return self.__meta__(name)
        elif isinstance(name, tuple) and len(name) == 2:
            x, y = name
            if isinstance(x, str):
                return self[x][y]
            else:
                d = _np_.atleast_2d(self[x])
                y = self.find_col(y)
                r = d[:, y]
                if len(r) == 1:
                    r = r[0]
                return r
        else:
            raise TypeError("Key must be either numeric of string")

    def __getstate__(self):
        return {"data": self.data,  "column_headers":
            self.column_headers,  "metadata": self.metadata}

    def __iadd__(self, other):
        """ Implements a += operator to concatenate rows of data inplace.

        Args:
            other (numpy arra `Stoner.Core.DataFile` or a dictionary or a list):

        Note:
            * If other is a dictionary then the keys of the dictionary are passed to
            :py:meth:`find_col` to see if they match a column, in which case the
            corresponding value will be used for theat column in the new row.
            Columns which do not have a matching key will be set to NaN. If other has keys
            that are not found as columns in self, additional columns are added.
            * If other is a list, then the add method is called recursively for each element
            of the list.
            * Returns: A Datafile object with the rows of @a other appended
            to the rows of the current object.
            * If other is a 1D numopy array with the same number of
            elements as their are columns in @a self.data then the numpy
            array is treated as a new row of data If @a ither is a 2D numpy
            array then it is appended if it has the same number of
            columns and @a self.data."""
        newdata=self
        return self.__add_core__(other,newdata)

    def __iand__(self, other):
        """Implements the &= operator to concatenate columns of data in a :py:class:`DataFile` object.

        Args:
            other  (numpy array or :py:class:`DataFile`): Data to be added to this DataFile instance

        Returns:
            A :py:class:`DataFile` object with the columns of other con
        catenated as new columns at the end of the self object.

        Note:
            Whether other is a numopy array of :py:class:`DataFile`, it must
            have the same or fewer rows than the self object.
            The size of @a other is increased with zeros for the extra rows.
            If other is a 1D numpy array it is treated as a column vector.
            The new columns are given blank column headers, but the
            length of the :py:meth:`column_headers` is
            increased to match the actual number of columns.
        """
        newdata=self
        return self.__and_core__(other,newdata)

    def _load(self,filename,*args,**kargs):
        """Replace __parse_data with method that is more compatible with subclasses."""
        if filename is None or not filename:
            self.get_filename('r')
        else:
            self.filename = filename
        with open(self.filename,"r") as datafile:
            reader=csv.reader(datafile,dialect=_tab_delimited())
            row=next(reader)
            if row[0].strip()=="TDI Format 1.5":
                format=1.5
            elif row[0].strip()=="TDI Format=Text 1.0":
                format=1.0
            else:
                raise RuntimeError("Not a TDI File")
            col_headers_tmp=[x.strip() for x in row[1:]]
            datarow=0
            metadatarow=0
            cols=0
            for row in reader: # Now read through the metadata columns
                if len(row)>1 and row[1].strip()!="":
                    datarow+=1
                    still_data=True
                else:
                    still_data=False
                if row[0].strip()=="": #end of metadata:
                    break
                else:
                    cols=max(cols,len(row))
                    metadatarow+=1
                    md=row[0].split('=')
                    val="=".join(md[1:])
                    self.metadata[md[0].strip()]=val.strip()
        #End of metadata reading, close filke and reopen to read data
        if still_data: # data extends beyond metada - read with genfromtxt
            self.data=_np_.genfromtxt(self.filename,skip_header=1,usemask=True,delimiter="\t",usecols=range(1,cols),invalid_raise=False,comments="\0")
        elif datarow>0: # some data less than metadata
            footer=metadatarow-datarow
            self.data=_np_.genfromtxt(self.filename,skip_header=1,skip_footer=footer,usemask=True,delimiter="\t",comments="\0", usecols=range(1,cols))
        else:
            self.data=_np_.atleast_2d(_np_.array([]))
        if len(self.data.shape)>=2 and self.data.shape[1]>0:
            self.column_headers=["Column "+str(i) for i in range(self.data.shape[1])]
            for i in range(len(col_headers_tmp)):
                self.column_headers[i]=col_headers_tmp[i]


    def __len__(self):
        """Return the length of the data.

        Returns: Returns the number of rows of data
                """
        return _np_.shape(self.data)[0]

    def __lshift__(self, other):
        """Overird the left shift << operator for a string or an iterable object to import using the :py:meth:`__read_iterable` function.

        Args:
            other (string or iterable object): Used to source the DataFile object

        Returns:
            A new DataFile object

        TODO:
            Make code work better with streams
        """
        newdata=self.__class__()
        if isinstance(other, str):
            lines=itertools.imap(lambda x:x,  other.splitlines())
            newdata.__read_iterable(lines)
        elif isinstance(other, Iterable):
            newdata.__read_iterable(other)
        return newdata

    def __meta__(self, ky):
        """Returns specific items of  metadata.

        This is equivalent to doing DataFile.metadata[key]

        Args:
            ky (string): The name of the metadata item to be returned.

        Returns:
            Returns the item of metadata.

        Note:
           If key is not an exact match for an item of metadata,
            then a regular expression match is carried out.
            """
        if isinstance(ky, string_types):  # Ok we go at it with a string
            if str(ky) in self.metadata:
                ret = self.metadata[str(ky)]
            else:
                test = re.compile(ky)
                ret = self.__regexp_meta__(test)
        elif isinstance(ky,re._pattern_type):
            ret = self.__regexp_meta__(ky)
        else:
            raise TypeError("Only strings and regular expressions  are supported as search keys for metadata")
        return ret


    def __parse_metadata(self, key, value):
        """Parse the metadata string, removing the type hints into a separate dictionary from the metadata.

        Args:
            key (string): The name of the metadata parameter to be written,
        possibly including a type hinting string.
            value (any): The value of the item of metadata.

        Returns:
            Nothing, but the current instance's metadata is changed.

        Note:
            Uses the typehint to set the type correctly in the dictionary

            All the clever work of managing the typehinting is done in the
        metadata dictionary object now.
        """
        self.metadata[key] = value

    def __read_iterable(self, reader):
        """Internal method to read a string representation of py:class:`DataFile` in line by line."""

        if "next" in dir(reader):
            readline=next(reader)
        elif "readline" in dir(reader):
            readline=reader.readline
        else:
            raise AttributeError("No method to read a line in {}".format(reader))
        row=readline().split('\t')
        if row[0].strip()=="TDI Format 1.5":
            format=1.5
        elif row[0].strip()=="TDI Format=Text 1.0":
            format=1.0
        else:
            raise RuntimeError("Not a TDI File")
        col_headers_tmp=[x.strip() for x in row[1:]]
        cols=len(col_headers_tmp)
        self.data=_ma_.masked_array([])
        for r in reader:
            if r.strip()=="": # Blank line
                continue
            row=r.rstrip().split('\t')
            cols=max(cols, len(row)-1)
            if row[0].strip()!='':
                md=row[0].split('=')
                if len(md)==2:
                    md[1]="=".join(md[1:])
                elif len(md)<=1:
                    md.extend(['',''])

                if format==1.5:
                    self.metadata[md[0].strip()]=md[1].strip()
                elif format==1.0:
                    self.metadata[md[0].strip()]=self.metadata.string_to_type(md[1].strip())
            if len(row)<2:
                continue
            self.data=_np_.append(self.data, self._conv_float(row[1:]))
        self.data=_np_.reshape(self.data, (-1, cols))
        self.column_headers=["Column "+str(i) for i in range(cols)]
        for i in range(len(col_headers_tmp)):
            self.column_headers[i]=col_headers_tmp[i]


    def __reduce_ex__(self, p):
        return (DataFile, (), self.__getstate__())

    def __regexp_meta__(self,test):
        """Do a regular expression search for all meta data items.

        Args:
            test (compiled regular expression): Regular expression to test against meta data key names

        Returns:
            Either a single metadata item or a dictionary of metadata items
        """
        possible = [x for x in self.metadata if test.search(x)]
        if len(possible) == 0:
            raise KeyError("No metadata with keyname: " + str(test))
        elif len(possible) == 1:
            ret = self.metadata[possible[0]]
        else:
            d = dict()
            for p in possible:
                d[p] = self.metadata[p]
            ret = d
        return ret

    def __repr__(self):
        """Outputs the :py:class:`DataFile` object in TDI format.

        This allows one to print any :py:class:`DataFile` to a stream based
        object andgenerate a reasonable textual representation of the data.shape

                Returns:
                    self in a textual format. """
        return self.__repr_core__(256)

    def __repr_core__(self,shorten=1000):
        """Actuall do the repr work, but allow for a shorten parameter to
        save printing big files out to disc."""

        outp = "TDI Format 1.5\t" + "\t".join(self.column_headers)+"\n"
        m = len(self.metadata)
        self.data=_ma_.masked_array(_np_.atleast_2d(self.data))
        r = _np_.shape(self.data)[0]
        md = [self.metadata.export(x) for x in sorted(self.metadata)]
        for x in range(min(r, m)):
            outp = outp + md[x] + "\t" + "\t".join([str(y) for y in self.data[x].filled()])+ "\n"
        if m > r:  # More metadata
            for x in range(r, m):
                outp = outp + md[x] + "\n"
        elif r > m:  # More data than metadata
            if shorten is not None and shorten and r-m>shorten:
                for x in range(m,m+shorten-100):
                    outp += "\t" + "\t".join([str(y) for y in self.data[x].filled()])+ "\n"
                outp+="... {} lines skipped...\n".format(r-m-shorten+100)
                for x in range(-100,-1):
                    outp += "\t" + "\t".join([str(y) for y in self.data[x].filled()])+ "\n"
            else:
                for x in range(m, r):
                    outp = outp + "\t" + "\t".join([str(y) for y in self.data[x].filled()])+ "\n"
        return outp


    def __search_index(self,xcol,value,accuracy):
        """Helper for the search method that returns an array of booleans for indexing matching rows."""
        x=self.find_col(xcol)
        if isinstance(value,(int,float)):
            ix=_np_.less_equal(_np_.abs(self.data[:,x]-value),accuracy)
        elif isinstance(value,tuple) and len(value)==2:
            (l,u)=(min(value),max(value))
            delta=u-l+2*accuracy
            ix=_np_.less_equal(_np_.abs(self.data[:,x]-l-accuracy),delta)
        elif isinstance(value,(list,_np_.ndarray)):
            ix=_np_.zeros(len(self),dtype=bool)
            for v in value:
                ix=_np_.logical_or(ix,self.__search_index(xcol,v))
        elif callable(value):
            ix=_np_.array([value(self.column(x)[i],self.data[i]) for i in range(len(self))])
        else:
            raise RuntimeError("Unknown search value type {}".format(value))
        return ix


    def __setattr__(self, name, value):
        """Handles attempts to set attributes not covered with class attribute variables.

        Args:
            name (string): Name of attribute to set. Details of possible attributes below:

        - mask Passes through to the mask attribute of self.data (which is a numpy masked array). Also handles the case where you pass a callable object to nask where we pass each row to the function and use the return reult as the mask
        - data Ensures that the :py:attr:`data` attribute is always a :py:class:`numpy.ma.maskedarray`
        """

        easy={"nask":self.__setattr_mask,
              "data":self.__setattr_data,
              "T":self.__setattr_T,
              "setas":self.__setattr_setas,
              "column_headers":self.__setattr_column_headers}
              
        if name in easy:
            easy[name](value)
        elif len(name)==1 and name in "xyzuvwdef" and len(self.setas[name]!=0):
            self.__setattr_col(name,value)
        else:
            super(DataFile,self).__setattr__(name,value)

    def __setattr_mask(self,value):
        """Set the mask attribute by setting the data.mask."""
        if callable(value):
            self._set_mask(value, invert=False)
        else:
            self.data.mask=value
        
    def __setattr_data(self,value):
        """Set the data attribute, but force it through numpy.ma.masked_array first."""
        self.__dict__["data"]=_ma_.masked_array(value)
        self._setas.shape=self.__dict__["data"].shape
    
    def __setattr_T(self,value):
        """Write directly to the transposed data."""
        self.data.T=value
        
    def __setattr_setas(self,value):
        """Sets a new setas assignment by calling the setas object."""
        self._setas(value)

    def __setattr_column_headers(self,value):
        """Write the column_headers attribute (delagated to the setas object)."""
        self._setas.column_headers=value
            
    def __setattr_col(self,name,value):
        """Attempts to either assign data columns if set up, or setas setting.
        
        Args:
            name (length 1 string): Column type to work with (one of x,y,z,u,v,w,d,e or f)
            value (nd array or column index): If an ndarray and the column type corresponding to *name* is set up,
                then overwrite the column(s) of data with this new data. If an index type, then set the corresponding setas
                assignment to these columns.
        """
        
        if isinstance(value,_np_.ndarray):
            value=_np_.atleast_2d(value)
            if value.shape[0]==self.data.shape[0]:
                pass
            elif value.shape[1]==self.data.shape[0]:
                value=value.T
            else:
                raise RuntimeErrpr("Value to be assigned to data columns is the wrong shape!")
            for i,ix in enumerate(self.find_col(self.setas[name],as_list=True)):
                self.data[:,ix]=value[:,i]
        elif isinstance(value,indices):
            self._set_setas({name:value})

    def __setitem__(self, name, value):
        """Called for :py:class:`DataFile`[name ] = value to write mewtadata entries.

        Args:
            name (string): The string key used to access the metadata
            value (any): The value to be written into the metadata. Currently bool, int, float and string values are correctly handled. Everythign else is treated as a string.

        Returns:
            Nothing."""
        self.metadata[name] = value

    def __setstate__(self, state):
        """Internal function for pickling."""
        self.data = _ma_.masked_array(state["data"])
        self.column_headers = state["column_headers"]
        self.metadata = state["metadata"]

    #Private Functions

    def _set_mask(self, func, invert=False,  cumulative=False, col=0):
        """Applies func to each row in self.data and uses the result to set the mask for the row.

        Args:
            func (callable): A Callable object of the form lambda x:True where x is a row of data (numpy
            invert (bool): Optionally invert te reult of the func test so that it unmasks data instead
            cumulative (bool): if tru, then an unmask value doesn't unmask the data, it just leaves it as it is."""

        i=-1
        args=len(_inspect_.getargs(func.__code__)[0])
        for r in self.rows():
            i+=1
            if args==2:
                t=func(r[col], r)
            else:
                t=func(r)
            if isinstance(t, bool) or isinstance(t, _np_.bool_):
                if t^invert:
                    self.data[i]=_ma_.masked
                elif not cumulative:
                    self.data[i]=self.data.data[i]
            else:
                for j in range(min(len(t), _np_.shape(self.data)[1])):
                    if t[j]^invert:
                        self.data[i, j]=_ma_.masked
                    elif not cumulative:
                        self.data[i, j]=self.data.data[i, j]

    def __str__(self):
        """Provides an implementation for str(DataFile) that does not shorten the output."""
        return self.__repr_core__(False)
    
    def _push_mask(self, mask=None):
        """Copy the current data mask to a temporary store and replace it with a new mask if supplied.

        Args:
            mask (:py:class:numpy.array of bool or bool or None):
                The new data mask to apply (defaults to None = unmask the data

        Returns:
            Nothing"""
        self._masks.append(self.mask)
        if mask is None:
            self.data.mask=False
        else:
            self.mask=mask

    def _pop_mask(self):
        """Replaces the mask on the data with the last one stored by _push_mask().

        Returns:
            Nothing"""
        self.mask=False
        self.mask=self._masks.pop()
        if len(self._masks)==0:
            self._masks=[False]

    #   PUBLIC METHODS

    def add_column(self, column_data, column_header=None, index=None, func_args=None, replace=False):
        """Appends a column of data or inserts a column to a datafile instance.

        Args:
            column_data (:py:class:`numpy.array` or list or callable): Data to append or insert or a callable function that will generate new data

        Keyword Arguments:
            column_header (string): The text to set the column header to,
                if not supplied then defaults to 'col#'
            index (int or string): The  index (numeric or string) to insert (or replace) the data
            func_args (dict): If column_data is a callable object, then this argument
                can be used to supply a dictionary of function arguments to the callable object.
            replace (bool): Replace the data or insert the data (default)

        Returns:
            A :py:class:`DataFile` instance with the additonal column inserted.

        Note:
            Like most :py:class:`DataFile` methods, this method operates in-place in that it also modifies
            the original DataFile Instance as well as returning it."""
        if index is None:
            index = len(self.column_headers)
            replace = False
            if column_header is None:
                column_header = "Col" + str(index)
        else:
            index = self.find_col(index)
            if column_header is None:
                column_header = self.column_headers[index]
        if not replace:
            if len(self.column_headers) == 0:
                self.column_headers=[column_header]
            else:
                self.column_headers.insert(index, column_header)
        else:
            self.column_headers[index] = column_header

        # The following 2 lines make the array we are adding a
        # [1, x] array, i.e. a column by first making it 2d and
        # then transposing it.
        if isinstance(column_data, _np_.ndarray):
            if len(_np_.shape(column_data)) != 1:
                raise ValueError('Column data must be 1 dimensional')
            else:
                _np__data = column_data
        elif callable(column_data):
            if isinstance(func_args, dict):
                new_data = [column_data(x, **func_args) for x in self]
            else:
                new_data = [column_data(x) for x in self]
            _np__data = _np_.array(new_data)
        elif isinstance(column_data,  list):
            _np__data=_np_.array(column_data)
        else:
            return NotImplemented
        #Sort out the sizes of the arrays
        cl=len(_np__data)
        if len(self.data.shape)==2:
            (dr,dc)=self.data.shape
        elif len(self.data.shape)==1:
            self.data=_np_.atleast_2d(self.data).T
            (dr,dc)=self.data.shape
        elif len(self.data.shape)==0:
            self.data=_np_.array([[]])
            (dr,dc)=(0,0)
        if cl>dr and dc*dr>0:
            self.data=_np_.append(self.data,_np_.zeros((cl-dr,dc)),0)
        elif cl<dr:
            _np__data=_np_.append(_np__data,_np_.zeros(dr-cl))
        if replace:
            self.data[:, index] = _np__data
        else:
            if dc*dr == 0:
                self.data=_ma_.masked_array(_np_.transpose(_np_.atleast_2d(_np__data)))
            else:
                self.data = _ma_.masked_array(_np_.insert(self.data, index, _np__data, 1))
        return self

    def column(self, col):
        """Extracts one or more columns of data from the datafile by name, partial name, regular expression or numeric index.

        Args:
            col (int, string, list or re): is the column index as defined for :py:meth:`DataFile.find_col`

        Returns:
            one or more columns of data as a :py:class:`numpy.ndarray`."""
        return self.data[:, self.find_col(col)]

    def columns(self):
        """Generator method that will iterate over the columns of data int he datafile.

        Yields:
            Returns the next column of data."""
        for col in range(self.data.shape[1]):
            yield self.column(col)

    def del_column(self, col=None,duplicates=False):
        """Deletes a column from the current :py:class:`DataFile` object.

        Args:
            col (int, string, list or re): is the column index as defined for :py:meth:`DataFile.find_col` to the column to be deleted

        Keyword Arguments:
            duplicates (bool): (default False) look for duplicated columns

        Returns:
            The :py:class:`DataFile` object with the column deleted.

        Note:
            - If duplicates is True and col is None then all duplicate columns are removed,
            - if col is not None and duplicates is True then all duplicates of the specified column are removed.
            - If duplicates is False then *col* must not be None otherwise a RuntimeError is raised.
            - If col is a list (duplicates should not be None) then the all the matching columns are found.
            - If col is None and duplicates is None, then all columns with at least one elelemtn masked
                    will be deleted
            """

        if duplicates:
            ch=self.column_headers
            dups=[]
            if col is None:
                for i in range(len(ch)):
                    if ch[i] in ch[i+1:]:
                        dups.append(ch.index(ch[i],i+1))
            else:
                col=ch[self.find_col(col)]
                i=ch.index(col)
                while True:
                    try:
                        i=ch.index(col,i+1)
                        dups.append(i)
                    except ValueError:
                        break
            return self.del_column(dups,duplicates=False)
        else:
            if col is None:
                self.data=_ma_.mask_cols(self.data)
                t=_ma_.masked_array(self.column_headers)
                t.mask=self.mask[0]
                self.column_headers=list(_ma_.compressed(t))
                self.data=_ma_.compress_cols(self.data)
            else:
                c = self.find_col(col)
                self.data = _ma_.masked_array(_np_.delete(self.data, c, 1), mask=_np_.delete(self.data.mask, c, 1))
                if isinstance(c, list):
                    c.sort(reverse=True)
                else:
                    c = [c]
                for col in c:
                    del self.column_headers[col]
            return self

    def del_rows(self, col=None, val=None,invert=False):
        """Searchs in the numerica data for the lines that match and deletes the corresponding rows.

        Args:
            col (list,slice,int,string, re or None): Column containg values to search for.
            val (float or callable): Specifies rows to delete. Maybe:
            
                - None - in which case the *col* argument is used to identify rows to be deleted,
                - a float in which case rows whose columncol = val are deleted
                - or a function - in which case rows where the function evaluates to be true are deleted.
                - a tuple, in which case rows where column col takes value between the minium and maximum of the tuple
                  are deleted.

        Keyword Arguments:
            invert (bool): Specifies whether to invert the logic of the test to delete a row. If True, keep the rows
                that would have been deleted otherwise.

        Returns:
            The current object

        Note:
            If col is None, then all rows with masked data are deleted

            If val is a function it should take two arguments - a float and a
            list. The float is the value of the current row that corresponds to column col abd the second
            argument is the current row.

        TODO:
            Implement val is a tuple for deletinging in a range of values.
            """
        if col is None:
            self.data=_ma_.mask_rows(self.data)
            self.data=_ma_.compress_rows(self.data)
        else:
            if isinstance(col, slice) and val is None:
                indices = col.indices(len(self))
                col -= range(*indices)
            if isinstance(col, list) and val is None and not invert:
                col.sort(reverse=True)
                for c in col:
                    self.del_rows(c)
            elif isinstance(col, list) and val is None and invert:
                for i in range(len(self)-1,-1,-1):
                    if i not in col:
                        self.del_rows(i)
            elif isinstance(col,  int) and val is None and not invert:
                self.data = _np_.delete(self.data, col, 0)
            elif isinstance(col,  int) and val is None and invert:
                self.del_rows([c],invert=invert)
            else:
                col = self.find_col(col)
                d = self.column(col)
                if callable(val):
                    rows = _np_.nonzero([(bool(val(x[col], x) & bool(x[col] is not _ma_.masked))!=invert)  for x in self])[0]
                elif isinstance(val, float):
                    rows = _np_.nonzero([bool(x == val)!=invert for x in d])[0]
                elif isinstance(val,Iterable) and len(val)==2:
                    (upper,lower)=(max(list(val)),min(list(val)))
                    print upper,lower
                    rows= _np_.nonzero([bool(lower<=x<=upper)!=invert for x in d])[0]
                else:
                    raise SyntaxError("If val is specified it must be a float,callable, or iterable object of length 2")
                self.data = _ma_.masked_array(_np_.delete(self.data, rows, 0), mask=_np_.delete(self.data.mask, rows, 0))
        return self

    def dir(self, pattern=None):
        """ Return a list of keys in the metadata, filtering wiht a regular expression if necessary.

        Keyword Arguments:
            pattern (string or re): is a regular expression or None to list all keys

        Returns:
            Returns a list of metadata keys."""
        if pattern is None:
            return list(self.metadata.keys())
        else:
            if isinstance(pattern,re._pattern_type):
                test=pattern
            else:
                test = re.compile(pattern)
            possible = [x for x in self.metadata.keys() if test.search(x)]
            return possible

    def filter(self,func=None,cols=None,reset=True):
        """Sets the mask on rows of data by evaluating a function for each row.

        Args:
            func (callable): is a callable object that should take a single list as a p[arameter representing one row.
            cols (list): a list of column indices that are used to form the list of values passed to func.
            reset (bool): determines whether the mask is reset before doing the filter (otherwise rows already masked out will be ignored in the filter (so the filter is logically or'd)) The default value of None results in a complete row being passed into func.

        Returns:
            The current object with the mask set
        """
        if cols is None:
            cols=range(self.data.shape[1])
        cols=[self.find_col(c) for c in cols]
        self.data.mask=_ma_.getmaskarray(self.data)
        i=0
        if reset: self.data.mask=False
        for r in self.rows():
            self.data.mask[i,:]=not func(r[cols])
            i=i+1
        return self

    def find_col(self, col,force_list=False):
        """Indexes the column headers in order to locate a column of data.shape.

        Indexing can be by supplying an integer, a string, a regular experssion, a slice or a list of any of the above.
        
        -   Integer indices are simply checked to ensure that they are in range
        -   String indices are first checked for an exact match against a column header
            if that fails they are then compiled to a regular expression and the first
            match to a column header is taken.
        -   A regular expression index is simply matched against the column headers and the
            first match found is taken. This allows additional regular expression options
            such as case insensitivity.
        -   A slice index is converted to a list of integers and processed as below
        -   A list index returns the results of feading each item in the list at :py:meth:`find_col`
            in turn.

        Args:
            col (int, a string, a re, a slice or a list):  Which column(s) to retuirn indices for.

        Keyword Arguments:
            force_list (bool): Force the output always to be a list. Mainly for internal use only

        Returns:
            The matching column index as an integer or a KeyError
        """
<<<<<<< HEAD
        return self._setas.find_col(col,force_list)
=======
        if isinstance(col, int):  # col is an int so pass on
            if not 0<=col<self.data.shape[1]:
                raise IndexError('Attempting to index a non - existant column '+str(col))
        elif isinstance(col, string_types):  # Ok we have a string
            col=str(col)
            if col in self.column_headers:  # and it is an exact string match
                col = self.column_headers.index(col)
            else:  # ok we'll try for a regular expression
                test = re.compile(col)
                possible =[x for x in self.column_headers if test.search(x)]
                if len(possible) == 0:
                    try:
                        col=int(col)
                    except ValueError:
                        raise KeyError('Unable to find any possible column matches for '+str(col))
                    if col<0 or col>=self.data.shape[1]:
                        raise KeyError('Column index out of range: should be 0-{}'.format(self.data.shape[1]-1))
                else:
                    col = self.column_headers.index(possible[0])
        elif isinstance(col,re._pattern_type):
            test = col
            possible = [x for x in self.column_headers if test.search(x)]
            if len(possible) == 0:
                raise KeyError('Unable to find any possible column matches for '+str(col.pattern))
            else:
                col = self.find_col(possible)
        elif isinstance(col, slice):
            indices = col.indices(_np_.shape(self.data)[1])
            col = range(*indices)
            col = self.find_col(col)
        elif isinstance(col, list):
            col = [self.find_col(x) for x in col]
        else:
            raise TypeError('Column index must be an integer, string, \
            list or slice')
        if force_list and not isinstance(col,list):
            col=[col]
        return col
>>>>>>> 5cf008bd


    def get(self, item):
        """A wrapper around __get_item__ that handles missing keys by returning None.

        This is useful for the :py:class:`Stoner.Folder.DataFolder` class.

        Args:
            item (string): A string representing the metadata keyname

        Returns:
            self.metadata[item] or None if item not in self.metadata"""
        try:
            return self[item]
        except KeyError:
            return None

    def get_filename(self, mode):
        """Forces the user to choose a new filename using a system dialog box.

        Args:
            mode (string): The mode of file operation to be used when calling the dialog box

        Returns:
            The new filename

        Note:
            The filename attribute of the current instance is updated by this method as well.

        """
        self.filename = self.__file_dialog(mode)
        return self.filename

    def insert_rows(self, row, new_data):
        """Insert new_data into the data array at position row. This is a wrapper for numpy.insert.

        Args:
            row (int):  Data row to insert into
            new_data (numpy array): An array with an equal number of columns as the main data array containing the new row(s) of data to insert

        Returns:
            A copy of the modified DataFile object"""
        self.data=_np_.insert(self.data, row,  new_data, 0)
        return self

    def keys(self):
        """An alias for :py:meth:`DataFile.dir(None)` .

        Returns:
            a list of all the keys in the metadata dictionary"""
        return self.dir(None)

    def load(self, filename=None, auto_load=True,  filetype=None,  *args, **kargs):
        """Loads the :py:class:`DataFile` in from disc guessing a better subclass if necessary.

        Args:
            filename (string or None): path to file to load

        Keyword Arguments:
            auto_load (bool): If True (default) then the load routine tries all the subclasses of :py:class:`DataFile` in turn to load the file
            filetype (:py:class:`DataFile`): If not none then tries using filetype as the loader

        Returns:
            A copy of the loaded instance

        Note:
            Possible subclasses to try and load from are identified at run time using the speciall :py:attr:`DataFile.subclasses` attribute.

            Some subclasses can be found in the :py:mod:`Stoner.FileFormats` module.

            Each subclass is scanned in turn for a class attribute priority which governs the order in which they are tried. Subclasses which can
            make an early positive determination that a file has the correct format can have higher priority levels. Classes should return
            a suitable expcetion if they fail to load the file.

            If not class can load a file successfully then a RunttimeError exception is raised.
            """

        if filename is None or (isinstance(filename, bool) and not filename):
            filename = self.__file_dialog('r')
        else:
            self.filename = filename
        cls=self.__class__
        failed=True
        if auto_load: # We're going to try every subclass we can
            for cls in self.subclasses.values():
                if self.debug:
                    print(cls.__name__)
                try:
                    test=cls()
                    test._load(self.filename, auto_load=False)
                    failed=False
                    self["Loaded as"]=cls.__name__
                    self._setas=test._setas
                    self._setas.ref=self
                    break
                except Exception as e:
                    continue
            else:
                raise RuntimeError("Ran out of subclasses to try and load as.")
        else:
            if filetype is None:
                test=cls()
                test._load(self.filename)
                self["Loaded as"]=cls.__name__
                self._setas=test._setas
                self._setas.ref=self
                failed=False
            elif issublcass(filetype,DataFile):
                test=filetype(filename)
                self["Loaded as"]=filetype.__name__
                self._setas=test._setas
                self._setas.ref=self
                failed=False
        if failed:
            raise SyntaxError("Failed to load file")
        else:
            self.data=_ma_.masked_array(test.data)
            self.metadata.update(test.metadata)
            self.column_headers=test.column_headers
            self._setas=test._setas
            self._setas.ref=self
        return self

    def rename(self, old_col, new_col):
        """Renames columns without changing the underlying data.

        Args:
            old_col (string, int, re):  Old column index or name (using standard rules)
            new_col (string): New name of column

        Returns:
            A copy of self
        """

        old_col=self.find_col(old_col)
        self.column_headers[old_col]=new_col
        return self

    def reorder_columns(self, cols, headers_too=True):
        """Construct a new data array from the original data by assembling the columns in the order given.

        Args:
            cols (list of column indices): (referred to the oriignal
                data set) from which to assemble the new data set
            headers_too (bool): Reorder the column headers in the same
                way as the data (defaults to True)

        Returns:
            A copy of the modified DataFile object"""
        if headers_too:
            self.column_headers = [self.column_headers[self.find_col(x)]
                                                            for x in cols]

        newdata = _np_.atleast_2d(self.data[:, self.find_col(cols.pop(0))])
        for col in cols:
            newdata = _np_.append(newdata, _np_.atleast_2d(self.data[:,
                                                self.find_col(col)]), axis=0)
        self.data = _ma_.masked_array(_np_.transpose(newdata))
        return self

    def rows(self):
        """Generator method that will iterate over rows of data

        Yields:
            Returns the next row of data"""
        r = _np_.shape(self.data)[0]
        for row in range(r):
            yield self.data[row]


    def save(self, filename=None):
        """Saves a string representation of the current DataFile object into the file 'filename'.

        Args:
            filename (string, bool or None): Filename to save data as, if this is
                None then the current filename for the object is used
                If this is not set, then then a file dialog is used. If f
                ilename is False then a file dialog is forced.

        Returns:
            The current object
                """
        if filename is None:
            filename = self.filename
        if filename is None or (isinstance(filename, bool) and not filename):
            # now go and ask for one
            filename = self.__file_dialog('w')
        header=["TDI Format 1.5"]
        header.extend(self.column_headers)
        header="\t".join(header)
        mdkeys=sorted(self.metadata)
        if len(mdkeys)>len(self):
            mdremains=mdkeys[len(self):]
            mdkeys=mdkeys[0:len(self)]
        else:
            mdremains=[]
        mdtext=_np_.array([self.metadata.export(k) for k in mdkeys])
        if len(mdtext)<len(self):
            mdtext=_np_.append(mdtext,_np_.zeros(len(self)-len(mdtext),dtype=str))
        data_out=_np_.column_stack([mdtext,self.data])
        fmt=["%s"]*data_out.shape[1]
        with open(filename, 'w') as f:
            _np_.savetxt(f,data_out,fmt=fmt,header=header,delimiter="\t",comments="")
            for k in mdremains:
                f.write(self.metadata.export(k)+"\n")

        self.filename = filename
        return self

    def search(self, xcol,value,columns=None,accuracy=0.0):
        """Searches in the numerica data part of the file for lines that match and returns  the corresponding rows.

        Args:
            xcol (int,string.re) is a Search Column Index
            value (float, tuple, list or callable): Value to look for

        Keyword Arguments:
            columns (index or array of indices or None (default)): columns of data to return - none represents all columns.
            accuracy (float): Uncertainty to accept when testing equalities

        Returns:
            numpy array of matching rows or column values depending on the arguements.

        Note:
            The value is interpreted as follows:

            - a float looks for an exact match
            - a list is a list of exact matches
            - a tuple should contain a (min,max) value.
            - A callable object should have accept a float and an array representing the value of
              the search col for the the current row and the entire row.


        """
        ix=self.__search_index(xcol,value,accuracy)
        if columns is None: #Get the whole slice
            data=self.data[ix,:]
        else:
            columns=self.find_col(columns)
            if not isinstance(columns,list):
                data=self.data[ix,clumns]
            else:
                data=self.data[ix,columns[0]]
                for c in columns[1:]:
                    data=_np_.column_stack((data,self.data[ix,c]))
        return data

    def section(self,**kargs):
        """Assuming data has x,y or x,y,z co-ordinates, return data from a section of the parameter space.

        Keyword Arguments:
            x (float, tuple, list or callable): x values ,atch this condition are included inth e section
            y (float, tuple, list  or callable): y values ,atch this condition are included inth e section
            z (float, tuple,list  or callable): z values ,atch this condition are included inth e section
            r (callable): a function that takes a tuple (x,y,z) and returns True if the line is to be incluided in section

        Returns:
            A DataFile like object that includes only those lines from the original that match the section specification

        Internally this function is calling :py:meth:`DataFile.search` to pull out matching sections of the data array.
        To extract a 2D section of the parameter space orthogonal to one axis you just specify a condition on that axis. Specifying
        conditions on two axes will return a line of points along the third axis. The final keyword parameter allows you to select
        data points that lie in an arbitary plane or line. eg::

            d.section(r=lambda x,y,z:abs(2+3*x-2*y)<0.1 and z==2)

        would extract points along the line 2y=3x+2 (note the use of an < operator to avoid floating point rounding errors) where
        the z-co-ordinate is 2.
        """
        cols=self.setas._get_cols()
        tmp=self.clone
        xcol=cols["xcol"]
        ycol=cols["ycol"][0]
        zcol=cols["zcol"][0]

        if "accuracy" in kargs:
            accuracy=kargs["accuracy"]
        else:
            accuracy=0.0

        if "x" in kargs:
            tmp.data=tmp.search(xcol,kargs["x"],accuracy=accuracy)
        if "y" in kargs:
            tmp.data=tmp.search(ycol,kargs["y"],accuracy=accuracy)
        if "z" in kargs:
            tmp.data=tmp.search(zcol,kargs["z"],accuracy=accuracy)
        if "r" in kargs:
            func=lambda x,r:kargs["r"](r[xcol],r[ycol],r[zcol])
            tmp.data=tmp.search(0,func,accuracy=accuracy)
        return tmp

    def sort(self, order=None,reverse=False):
        """Sorts the data by column name. Sorts in place and returns a copy of the sorted data object for chaining methods.

        Keyword Arguments:
            order (column index or list of indices or callable function): Represent the sort order
                If order is a callable function then it should take a two tuple arguments and
                return +1,0,-1 depending on whether the first argument is bigger, equal or smaller.
            reverse (boolean): If true, the sorted array isreversed.

        Returns:
            A copy of the sorted object
        """

        if order is None:
            order=list(range(len(self.column_headers)))
        recs=self.records
        if callable(order):
            d=sorted(recs,cmp=order)
        elif isinstance(order, list) or isinstance(order, tuple):
            order = [recs.dtype.names[self.find_col(x)] for x in order]
            d = _np_.sort(recs, order=order)
        else:
            order = [recs.dtype.names[self.find_col(order)]]
            d = _np_.sort(recs, order=order)
        if reverse:
            d=d[::-1]
        self.data = _ma_.masked_array(d.view(dtype=self.dtype).reshape(len(self), len(self.
                                                              column_headers)))
        return self

    def swap_column(self, swp, headers_too=True):
        """Swaps pairs of columns in the data.

        Useful for reordering data for idiot programs that expect columns in a fixed order.

        Args:
            swp  (tuple of list of tuples of two elements): Each
                element will be iused as a column index (using the normal rules
                for matching columns).  The two elements represent the two
                columns that are to be swapped.
            headers_too (bool): Indicates the column headers
                are swapped as well

        Returns:
            A copy of the modified DataFile objects

        Note:
            If swp is a list, then the function is called recursively on each
            element of the list. Thus in principle the @swp could contain
            lists of lists of tuples
        """
        if isinstance(swp, list):
            for item in swp:
                self.swap_column(item, headers_too)
        elif isinstance(swp, tuple):
            col1 = self.find_col(swp[0])
            col2 = self.find_col(swp[1])
            self.data[:,  [col1, col2]] = self.data[:, [col2, col1]]
            if headers_too:
                self.column_headers[col1], self.column_headers[col2] =\
                self.column_headers[col2], self.column_headers[col1]
        else:
            raise TypeError("Swap parameter must be either a tuple or a \
            list of tuples")
        return self

    def unique(self, col, return_index=False, return_inverse=False):
        """Return the unique values from the specified column - pass through for numpy.unique.

        Args:
            col (index): Column to look for unique values in

        Keyword Arguments:

        """
        return _np_.unique(self.column(col), return_index, return_inverse)


# Module level functions

def itersubclasses(cls, _seen=None):
    """
    itersubclasses(cls).

    Generator over all subclasses of a given class, in depth first order.

    >>> list(itersubclasses(int)) == [bool]
    True
    >>> class A(object): pass
    >>> class B(A): pass
    >>> class C(A): pass
    >>> class D(B,C): pass
    >>> class E(D): pass
    >>>
    >>> for cls in itersubclasses(A):
    ...     print(cls.__name__)
    B
    D
    E
    C
    >>> # get ALL (new-style) classes currently defined
    >>> [cls.__name__ for cls in itersubclasses(object)] #doctest: +ELLIPSIS
    ['type', ...'tuple', ...]
    """

    if not isinstance(cls, type):
        raise TypeError('itersubclasses must be called with '
                        'new-style classes, not %.100r' % cls)
    if _seen is None: _seen = set()
    try:
        subs = cls.__subclasses__()
    except TypeError: # fails only when cls is type
        subs = cls.__subclasses__(cls)
    for sub in subs:
        if sub not in _seen:
            _seen.add(sub)
            yield sub
            for sub in itersubclasses(sub, _seen):
                yield sub
<|MERGE_RESOLUTION|>--- conflicted
+++ resolved
@@ -127,15 +127,9 @@
                 value=value[:len(self.column_headers)]
             elif len(value)<len(self.column_headers):
                 value=[v for v in value] # Ensure value is now a list
-<<<<<<< HEAD
                 value.extend(list("."*(len(self.column_headers)-len(value))))
             for v in value:
-                if v.lower() not in "xyzedfuvw.":
-=======
-                value.extend(list("."*(len(self.ref.column_headers)-len(value))))
-            for i,v in enumerate(value):
                 if v.lower() not in "xyzedfuvw.-":
->>>>>>> 5cf008bd
                     raise ValueError("Set as column element is invalid: {}".format(v))
                 if v!="-":
                     self.setas[i]=v.lower()
@@ -2083,49 +2077,7 @@
         Returns:
             The matching column index as an integer or a KeyError
         """
-<<<<<<< HEAD
         return self._setas.find_col(col,force_list)
-=======
-        if isinstance(col, int):  # col is an int so pass on
-            if not 0<=col<self.data.shape[1]:
-                raise IndexError('Attempting to index a non - existant column '+str(col))
-        elif isinstance(col, string_types):  # Ok we have a string
-            col=str(col)
-            if col in self.column_headers:  # and it is an exact string match
-                col = self.column_headers.index(col)
-            else:  # ok we'll try for a regular expression
-                test = re.compile(col)
-                possible =[x for x in self.column_headers if test.search(x)]
-                if len(possible) == 0:
-                    try:
-                        col=int(col)
-                    except ValueError:
-                        raise KeyError('Unable to find any possible column matches for '+str(col))
-                    if col<0 or col>=self.data.shape[1]:
-                        raise KeyError('Column index out of range: should be 0-{}'.format(self.data.shape[1]-1))
-                else:
-                    col = self.column_headers.index(possible[0])
-        elif isinstance(col,re._pattern_type):
-            test = col
-            possible = [x for x in self.column_headers if test.search(x)]
-            if len(possible) == 0:
-                raise KeyError('Unable to find any possible column matches for '+str(col.pattern))
-            else:
-                col = self.find_col(possible)
-        elif isinstance(col, slice):
-            indices = col.indices(_np_.shape(self.data)[1])
-            col = range(*indices)
-            col = self.find_col(col)
-        elif isinstance(col, list):
-            col = [self.find_col(x) for x in col]
-        else:
-            raise TypeError('Column index must be an integer, string, \
-            list or slice')
-        if force_list and not isinstance(col,list):
-            col=[col]
-        return col
->>>>>>> 5cf008bd
-
 
     def get(self, item):
         """A wrapper around __get_item__ that handles missing keys by returning None.
@@ -2534,4 +2486,4 @@
             _seen.add(sub)
             yield sub
             for sub in itersubclasses(sub, _seen):
-                yield sub
+                yield sub