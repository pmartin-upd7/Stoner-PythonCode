--- conflicted
+++ resolved
@@ -1,338 +1,333 @@
-# -*- coding: utf-8 -*-
-"""General file related tools."""
-from importlib import import_module
-import io
-import os
-import pathlib
-import urllib
-from traceback import format_exc
-from typing import Union, Sequence, Dict, Type, Tuple, Optional
-
-from ..compat import string_types, path_types, bytes2str, str2bytes
-from .widgets import fileDialog
-from .classes import subclasses
-from ..core.exceptions import StonerLoadError, StonerUnrecognisedFormat
-from ..core.base import regexpDict, metadataObject
-from .null import null
-
-from ..core.Typing import Filename
-
-__all__ = [
-    "file_dialog",
-    "get_file_name_type",
-    "get_filee_type",
-    "auto_load_classes",
-    "get_mime_type",
-    "FileManager",
-    "SizedFileManager",
-    "URL_SCHEMES",
-]
-
-try:
-    from magic import Magic as filemagic, MAGIC_MIME_TYPE
-except ImportError:
-    filemagic = None
-
-URL_SCHEMES = ["http", "https"]
-
-
-def file_dialog(
-    mode: str, filename: Filename, filetype: Union[Type[metadataObject], str], baseclass: Type[metadataObject]
-) -> Union[pathlib.Path, Sequence[pathlib.Path], None]:
-    """Create a file dialog box for loading or saving ~b DataFile objects.
-
-    Args:
-        mode (string):
-            The mode of the file operation  'r' or 'w'
-        filename (str, Path, bool):
-            The starting filename
-        filetype (submclass of metadataObject, string):
-            The filetype to open with - used to selectr file patterns
-        basclass (subclass of metadataObject):
-            Type of object we're looking to create'
-
-    Returns:
-        (pathlib.PurePath or None):
-            A filename to be used for the file operation.
-    """
-    # Wildcard pattern to be used in file dialogs.
-
-    descs: Dict = {"*.*": "All Files"}
-    for p in filetype.patterns:  # pylint: disable=not-an-iterable
-        descs[p] = filetype.__name__ + " file"
-    for c in subclasses(baseclass):  # pylint: disable=E1136, E1133
-        for p in subclasses(baseclass)[c].patterns:  # pylint: disable=unsubscriptable-object
-            if p in descs:
-                descs[p] += (
-                    ", " + subclasses(baseclass)[c].__name__ + " file"  # pylint: disable=E1136
-                )  # pylint: disable=unsubscriptable-object
-            else:
-                descs[p] = subclasses(baseclass)[c].__name__ + " file"  # pylint: disable=unsubscriptable-object
-
-    patterns = descs
-
-    if isinstance(filename, string_types):
-        filename = pathlib.Path(filename)
-
-    if filename is not None and not isinstance(filename, bool):
-        dirname = filename.parent
-        filename = filename.name
-    else:
-        filename = ""
-        dirname = ""
-    if "r" in mode:
-        mode = "OpenFile"
-    elif "w" in mode:
-        mode = "SaveFile"
-    else:
-        mode = "SelectDirectory"
-    filename = fileDialog.openDialog(start=dirname, mode=mode, patterns=patterns)
-    return filename if filename else None
-
-
-def get_file_name_type(
-    filename: Filename, filetype: Union[Type[metadataObject], str], parent: Type[metadataObject]
-) -> Tuple[pathlib.PurePath, Type[metadataObject]]:
-    """Rationalise a filename and filetype."""
-    if isinstance(filename, string_types):
-        filename = pathlib.Path(filename)
-    filetype = get_file_type(filetype, parent)
-    if filename is None or (isinstance(filename, bool) and not filename):
-        filename = file_dialog("r", filename, filetype, parent)
-    elif isinstance(filename, io.IOBase):  # Opened file
-        filename = filename.name
-    try:
-        if not filename.exists():
-            raise IOError(f"Cannot find {filename} to load")
-    except AttributeError as err:
-        raise IOError(f"Unable to tell if file exists - {type(filename)}") from err
-    return filename, filetype
-
-
-def get_file_type(filetype: Union[Type[metadataObject], str], parent: Type[metadataObject]) -> Type[metadataObject]:
-    """Try to ensure that the filetype parameter is an appropriate filetype class.
-
-    Args:
-        filetype (str or ubclass of metadataObject):
-            The requested type to use for loading.
-        parent (sublclass of metadataObject):
-            The type of object we're trying to create for which this file must be a subclass.
-
-    Returns:
-        (metadataObject subclass):
-            The requested  subclass.
-
-    Raises:
-        (ValueError):
-            If the requested filetype is a string and cannot be imported, or the filetype isn't a subclass of the
-            requested parent class.
-    """
-    if isinstance(filetype, string_types):  # We can specify filetype as part of name
-        try:
-            filetype = regexpDict(subclasses(parent))[filetype]  # pylint: disable=E1136
-        except KeyError:
-            parts = filetype.split(".")
-            mod = ".".join(parts[:-1])
-            try:
-                mod = import_module(mod)
-                filetype = getattr(mod, parts[-1])
-            except (ImportError, AttributeError) as err:
-                raise ValueError(f"Unable to import {filetype}") from err
-    if filetype is None:
-        filetype = parent
-    if not issubclass(filetype, parent):
-        raise ValueError(f"{filetype} is  not a subclass of DataFile.")
-    return filetype
-
-
-def _handle_urllib_response(resp):
-    """Decode a response object to either a bytes or str depending on the context type."""
-    data = resp.read()
-    content_type = [x.strip() for x in resp.headers.get("Content-Type", "text/plain; charset=utf-8").split(";")]
-    typ, substyp = content_type[0].split("/")
-    if len(content_type) > 1 and "charset" in content_type[1] and typ == "text":
-        charset = content_type[1][8:]
-        data = data.decode(charset)
-    elif typ == "text":
-        data = bytes2str(data)
-    return data
-
-
-def auto_load_classes(
-    filename: Filename,
-    baseclass: Type[metadataObject],
-    debug: bool = False,
-    args: Optional[Tuple] = None,
-    kargs: Optional[Dict] = None,
-) -> Type[metadataObject]:
-    """Work through subclasses of parent to find one that will load this file."""
-    mimetype = get_mime_type(filename, debug=debug)
-    args = args if args is not None else ()
-    kargs = kargs if kargs is not None else {}
-    debug = kargs.get("debug", False)
-    if isinstance(filename, io.IOBase):  # We need to stop the autoloading classes closing the file
-        if not filename.seekable():  # Replace the filename with a seekable buffer
-            data = _handle_urllib_response(filename)
-            if isinstance(data, bytes):
-                filename = io.BytesIO(data)
-                if debug:
-                    print("Replacing non seekable buffer with BytesIO")
-            else:
-                filename = io.StringIO(data)
-                if debug:
-                    print("Replacing non seekable buffer with BytesIO")
-        if debug:
-            print("Replacing close method to prevent unintended stream closure")
-        original_close = filename.close
-        filename.close = null()
-    else:
-        original_close = None
-    for cls in subclasses(baseclass).values():  # pylint: disable=E1136, E1101
-        cls_name = cls.__name__
-        if debug:
-            print(cls_name)
-        try:
-            if mimetype is not None and mimetype not in cls.mime_type:  # short circuit for non-=matching mime-types
-                if debug:
-                    print(f"Skipping {cls_name} due to mismatcb mime type {cls.mime_type}")
-                continue
-            test = cls()
-            if "_load" not in cls.__dict__:  # No local _load method
-                continue
-            if debug and filemagic is not None:
-                print(f"Trying: {cls_name} =mimetype {test.mime_type}")
-
-            test = test._load(filename, auto_load=False, *args, **kargs)
-            if test is None:
-                raise SyntaxError(f"Class {cls_name}'s _load returned None !!")
-            try:
-                kargs = test._kargs
-                delattr(test, "_kargs")
-            except AttributeError:
-                pass
-
-            if debug:
-                print("Passed Load")
-            if isinstance(test, metadataObject):
-                test["Loaded as"] = cls_name
-            if debug:
-                print(f"Test metadata: {test.metadata}")
-
-            break
-        except StonerLoadError as e:
-            if debug:
-                print(f"Failed Load: {e}")
-            continue
-        except UnicodeDecodeError:
-            print(f"{cls, filename} Failed with a uncicode decode error for { format_exc()}\n")
-            continue
-    else:
-        raise StonerUnrecognisedFormat(
-            f"Ran out of subclasses to try and load {filename} (mimetype={mimetype}) as."
-            + f" Recognised filetype are:{list(subclasses(baseclass).keys())}"  # pylint: disable=E1101
-        )
-    if original_close is not None:
-        filename.close = original_close  # Restore the close method now we're done messing
-    return test
-
-
-def get_mime_type(filename: Union[pathlib.Path, str], debug: bool = False) -> Optional[str]:
-    """Get the mime type of the file if filemagic is available."""
-    if (
-        filemagic is not None
-        and isinstance(filename, path_types)
-        and urllib.parse.urlparse(str(filename)).scheme not in URL_SCHEMES
-    ):
-        with filemagic(flags=MAGIC_MIME_TYPE) as m:
-            mimetype = m.id_filename(str(filename))
-        if debug:
-            print(f"Mimetype:{mimetype}")
-    else:
-        mimetype = None
-    return mimetype
-
-
-class FileManager:
-
-    """Simple context manager that allows opening files or working with already open string buffers."""
-
-    def __init__(self, filename, *args, **kargs):
-        """Store the parameters passed to the context manager."""
-        self.filename = filename
-        self.buffer = None
-        self.args = args
-        self.kargs = kargs
-        self.file = None
-        self.binary = len(args) > 0 and args[0].endswith("b")
-        if isinstance(filename, path_types):
-            parsed = urllib.parse.urlparse(str(filename))
-            if parsed.scheme not in URL_SCHEMES:
-                filename = pathlib.Path(filename)
-            else:
-                resp = urllib.request.urlopen(filename)
-                data = _handle_urllib_response(resp)
-                if isinstance(data, bytes):
-                    filename = io.BytesIO(data)
-                else:
-                    filename = io.StringIO(data)
-        if isinstance(filename, path_types):
-            self.mode = "open"
-        elif isinstance(filename, io.IOBase):
-            self.mode = "buffer"
-            pos = filename.tell()
-            self.buffer = filename.read()
-            if len(args) == 0:
-                self.binary = isinstance(self.buffer, bytes)
-            filename.seek(0)
-        elif isinstance(filename, bytes):
-<<<<<<< HEAD
-            self.mode = "bytes"
-            self.buffer = filename
-=======
-            if (len(args) > 0 and args[0][-1] == "b") or self.kargs.pop("mode", "").endswith("b"):
-                self.filename = filename
-                self.mode = "bytes"
-            else:
-                self.filename = bytes2str(filename)
-                self.mode = "text"
->>>>>>> 2e0b0417
-        else:
-            raise TypeError(f"Unrecognised filename type {type(filename)}")
-
-    def __enter__(self):
-        """Either open the file or reset the buffer."""
-        if self.mode == "open":
-            if len(self.args) > 0 and "b" not in self.args[0]:
-                self.kargs.setdefault("encoding", "utf-8")
-            self.file = open(self.filename, *self.args, **self.kargs)
-        elif self.buffer is not None and self.binary:
-            self.file = io.BytesIO(str2bytes(self.buffer))
-        elif self.buffer is not None and not self.binary:
-            self.file = io.StringIO(bytes2str(self.buffer))
-        else:
-            raise TypeError(f"Unrecognised filename type {type(self.filename)}")
-        return self.file
-
-    def __exit__(self, exc_type, exc_value, exc_traceback):
-        """Close the open file, or reset the buffer position."""
-        if self.mode == "open":
-            self.file.close()
-
-
-class SizedFileManager(FileManager):
-
-    """Context manager that figures out the size of the file as well as opening it."""
-
-    def __enter__(self):
-        """Add the file length information to the context variable."""
-        ret = super().__enter__()
-        if self.mode == "open":
-            length = os.stat(self.filename).st_size
-        elif self.file.seekable():
-            pos = self.file.tell()
-            self.file.seek(0, 2)
-            length = self.file.tell()
-            self.file.seek(pos, 0)
-        else:
-            length = -1
-        return ret, length
+# -*- coding: utf-8 -*-
+"""General file related tools."""
+from importlib import import_module
+import io
+import os
+import pathlib
+import urllib
+from traceback import format_exc
+from typing import Union, Sequence, Dict, Type, Tuple, Optional
+
+from ..compat import string_types, path_types, bytes2str, str2bytes
+from .widgets import fileDialog
+from .classes import subclasses
+from ..core.exceptions import StonerLoadError, StonerUnrecognisedFormat
+from ..core.base import regexpDict, metadataObject
+from .null import null
+
+from ..core.Typing import Filename
+
+__all__ = [
+    "file_dialog",
+    "get_file_name_type",
+    "get_filee_type",
+    "auto_load_classes",
+    "get_mime_type",
+    "FileManager",
+    "SizedFileManager",
+    "URL_SCHEMES",
+]
+
+try:
+    from magic import Magic as filemagic, MAGIC_MIME_TYPE
+except ImportError:
+    filemagic = None
+
+URL_SCHEMES = ["http", "https"]
+
+
+def file_dialog(
+    mode: str, filename: Filename, filetype: Union[Type[metadataObject], str], baseclass: Type[metadataObject]
+) -> Union[pathlib.Path, Sequence[pathlib.Path], None]:
+    """Create a file dialog box for loading or saving ~b DataFile objects.
+
+    Args:
+        mode (string):
+            The mode of the file operation  'r' or 'w'
+        filename (str, Path, bool):
+            The starting filename
+        filetype (submclass of metadataObject, string):
+            The filetype to open with - used to selectr file patterns
+        basclass (subclass of metadataObject):
+            Type of object we're looking to create'
+
+    Returns:
+        (pathlib.PurePath or None):
+            A filename to be used for the file operation.
+    """
+    # Wildcard pattern to be used in file dialogs.
+
+    descs: Dict = {"*.*": "All Files"}
+    for p in filetype.patterns:  # pylint: disable=not-an-iterable
+        descs[p] = filetype.__name__ + " file"
+    for c in subclasses(baseclass):  # pylint: disable=E1136, E1133
+        for p in subclasses(baseclass)[c].patterns:  # pylint: disable=unsubscriptable-object
+            if p in descs:
+                descs[p] += (
+                    ", " + subclasses(baseclass)[c].__name__ + " file"  # pylint: disable=E1136
+                )  # pylint: disable=unsubscriptable-object
+            else:
+                descs[p] = subclasses(baseclass)[c].__name__ + " file"  # pylint: disable=unsubscriptable-object
+
+    patterns = descs
+
+    if isinstance(filename, string_types):
+        filename = pathlib.Path(filename)
+
+    if filename is not None and not isinstance(filename, bool):
+        dirname = filename.parent
+        filename = filename.name
+    else:
+        filename = ""
+        dirname = ""
+    if "r" in mode:
+        mode = "OpenFile"
+    elif "w" in mode:
+        mode = "SaveFile"
+    else:
+        mode = "SelectDirectory"
+    filename = fileDialog.openDialog(start=dirname, mode=mode, patterns=patterns)
+    return filename if filename else None
+
+
+def get_file_name_type(
+    filename: Filename, filetype: Union[Type[metadataObject], str], parent: Type[metadataObject]
+) -> Tuple[pathlib.PurePath, Type[metadataObject]]:
+    """Rationalise a filename and filetype."""
+    if isinstance(filename, string_types):
+        filename = pathlib.Path(filename)
+    filetype = get_file_type(filetype, parent)
+    if filename is None or (isinstance(filename, bool) and not filename):
+        filename = file_dialog("r", filename, filetype, parent)
+    elif isinstance(filename, io.IOBase):  # Opened file
+        filename = filename.name
+    try:
+        if not filename.exists():
+            raise IOError(f"Cannot find {filename} to load")
+    except AttributeError as err:
+        raise IOError(f"Unable to tell if file exists - {type(filename)}") from err
+    return filename, filetype
+
+
+def get_file_type(filetype: Union[Type[metadataObject], str], parent: Type[metadataObject]) -> Type[metadataObject]:
+    """Try to ensure that the filetype parameter is an appropriate filetype class.
+
+    Args:
+        filetype (str or ubclass of metadataObject):
+            The requested type to use for loading.
+        parent (sublclass of metadataObject):
+            The type of object we're trying to create for which this file must be a subclass.
+
+    Returns:
+        (metadataObject subclass):
+            The requested  subclass.
+
+    Raises:
+        (ValueError):
+            If the requested filetype is a string and cannot be imported, or the filetype isn't a subclass of the
+            requested parent class.
+    """
+    if isinstance(filetype, string_types):  # We can specify filetype as part of name
+        try:
+            filetype = regexpDict(subclasses(parent))[filetype]  # pylint: disable=E1136
+        except KeyError:
+            parts = filetype.split(".")
+            mod = ".".join(parts[:-1])
+            try:
+                mod = import_module(mod)
+                filetype = getattr(mod, parts[-1])
+            except (ImportError, AttributeError) as err:
+                raise ValueError(f"Unable to import {filetype}") from err
+    if filetype is None:
+        filetype = parent
+    if not issubclass(filetype, parent):
+        raise ValueError(f"{filetype} is  not a subclass of DataFile.")
+    return filetype
+
+
+def _handle_urllib_response(resp):
+    """Decode a response object to either a bytes or str depending on the context type."""
+    data = resp.read()
+    content_type = [x.strip() for x in resp.headers.get("Content-Type", "text/plain; charset=utf-8").split(";")]
+    typ, substyp = content_type[0].split("/")
+    if len(content_type) > 1 and "charset" in content_type[1] and typ == "text":
+        charset = content_type[1][8:]
+        data = data.decode(charset)
+    elif typ == "text":
+        data = bytes2str(data)
+    return data
+
+
+def auto_load_classes(
+    filename: Filename,
+    baseclass: Type[metadataObject],
+    debug: bool = False,
+    args: Optional[Tuple] = None,
+    kargs: Optional[Dict] = None,
+) -> Type[metadataObject]:
+    """Work through subclasses of parent to find one that will load this file."""
+    mimetype = get_mime_type(filename, debug=debug)
+    args = args if args is not None else ()
+    kargs = kargs if kargs is not None else {}
+    debug = kargs.get("debug", False)
+    if isinstance(filename, io.IOBase):  # We need to stop the autoloading classes closing the file
+        if not filename.seekable():  # Replace the filename with a seekable buffer
+            data = _handle_urllib_response(filename)
+            if isinstance(data, bytes):
+                filename = io.BytesIO(data)
+                if debug:
+                    print("Replacing non seekable buffer with BytesIO")
+            else:
+                filename = io.StringIO(data)
+                if debug:
+                    print("Replacing non seekable buffer with BytesIO")
+        if debug:
+            print("Replacing close method to prevent unintended stream closure")
+        original_close = filename.close
+        filename.close = null()
+    else:
+        original_close = None
+    for cls in subclasses(baseclass).values():  # pylint: disable=E1136, E1101
+        cls_name = cls.__name__
+        if debug:
+            print(cls_name)
+        try:
+            if mimetype is not None and mimetype not in cls.mime_type:  # short circuit for non-=matching mime-types
+                if debug:
+                    print(f"Skipping {cls_name} due to mismatcb mime type {cls.mime_type}")
+                continue
+            test = cls()
+            if "_load" not in cls.__dict__:  # No local _load method
+                continue
+            if debug and filemagic is not None:
+                print(f"Trying: {cls_name} =mimetype {test.mime_type}")
+
+            test = test._load(filename, auto_load=False, *args, **kargs)
+            if test is None:
+                raise SyntaxError(f"Class {cls_name}'s _load returned None !!")
+            try:
+                kargs = test._kargs
+                delattr(test, "_kargs")
+            except AttributeError:
+                pass
+
+            if debug:
+                print("Passed Load")
+            if isinstance(test, metadataObject):
+                test["Loaded as"] = cls_name
+            if debug:
+                print(f"Test metadata: {test.metadata}")
+
+            break
+        except StonerLoadError as e:
+            if debug:
+                print(f"Failed Load: {e}")
+            continue
+        except UnicodeDecodeError:
+            print(f"{cls, filename} Failed with a uncicode decode error for { format_exc()}\n")
+            continue
+    else:
+        raise StonerUnrecognisedFormat(
+            f"Ran out of subclasses to try and load {filename} (mimetype={mimetype}) as."
+            + f" Recognised filetype are:{list(subclasses(baseclass).keys())}"  # pylint: disable=E1101
+        )
+    if original_close is not None:
+        filename.close = original_close  # Restore the close method now we're done messing
+    return test
+
+
+def get_mime_type(filename: Union[pathlib.Path, str], debug: bool = False) -> Optional[str]:
+    """Get the mime type of the file if filemagic is available."""
+    if (
+        filemagic is not None
+        and isinstance(filename, path_types)
+        and urllib.parse.urlparse(str(filename)).scheme not in URL_SCHEMES
+    ):
+        with filemagic(flags=MAGIC_MIME_TYPE) as m:
+            mimetype = m.id_filename(str(filename))
+        if debug:
+            print(f"Mimetype:{mimetype}")
+    else:
+        mimetype = None
+    return mimetype
+
+
+class FileManager:
+
+    """Simple context manager that allows opening files or working with already open string buffers."""
+
+    def __init__(self, filename, *args, **kargs):
+        """Store the parameters passed to the context manager."""
+        self.filename = filename
+        self.buffer = None
+        self.args = args
+        self.kargs = kargs
+        self.file = None
+        self.binary = len(args) > 0 and args[0].endswith("b")
+        if isinstance(filename, path_types):
+            parsed = urllib.parse.urlparse(str(filename))
+            if parsed.scheme not in URL_SCHEMES:
+                filename = pathlib.Path(filename)
+            else:
+                resp = urllib.request.urlopen(filename)
+                data = _handle_urllib_response(resp)
+                if isinstance(data, bytes):
+                    filename = io.BytesIO(data)
+                else:
+                    filename = io.StringIO(data)
+        if isinstance(filename, path_types):
+            self.mode = "open"
+        elif isinstance(filename, io.IOBase):
+            self.mode = "buffer"
+            pos = filename.tell()
+            self.buffer = filename.read()
+            if len(args) == 0:
+                self.binary = isinstance(self.buffer, bytes)
+            filename.seek(0)
+        elif isinstance(filename, bytes):
+            if (len(args) > 0 and args[0][-1] == "b") or self.kargs.pop("mode", "").endswith("b"):
+                self.filename = filename
+                self.mode = "bytes"
+            else:
+                self.filename = bytes2str(filename)
+                self.mode = "text"
+        else:
+            raise TypeError(f"Unrecognised filename type {type(filename)}")
+
+    def __enter__(self):
+        """Either open the file or reset the buffer."""
+        if self.mode == "open":
+            if len(self.args) > 0 and "b" not in self.args[0]:
+                self.kargs.setdefault("encoding", "utf-8")
+            self.file = open(self.filename, *self.args, **self.kargs)
+        elif self.buffer is not None and self.binary:
+            self.file = io.BytesIO(str2bytes(self.buffer))
+        elif self.buffer is not None and not self.binary:
+            self.file = io.StringIO(bytes2str(self.buffer))
+        else:
+            raise TypeError(f"Unrecognised filename type {type(self.filename)}")
+        return self.file
+
+    def __exit__(self, exc_type, exc_value, exc_traceback):
+        """Close the open file, or reset the buffer position."""
+        if self.mode == "open":
+            self.file.close()
+
+
+class SizedFileManager(FileManager):
+
+    """Context manager that figures out the size of the file as well as opening it."""
+
+    def __enter__(self):
+        """Add the file length information to the context variable."""
+        ret = super().__enter__()
+        if self.mode == "open":
+            length = os.stat(self.filename).st_size
+        elif self.file.seekable():
+            pos = self.file.tell()
+            self.file.seek(0, 2)
+            length = self.file.tell()
+            self.file.seek(pos, 0)
+        else:
+            length = -1
+        return ret, length