--- conflicted
+++ resolved
@@ -82,6 +82,10 @@
             return True
         except KeyError:
             return False
+        
+    def has_key(self,name):
+        """"Key is definitely in dictionary as literal"""
+        return super(regexpDict,self).__contains__(name)
 
 class baseFolder(MutableSequence):
     """A base class for objectFolders that supports both a sequence of objects and a mapping of instances of itself.
@@ -265,9 +269,9 @@
                 the baseFolder class uses a :py:class:`regexpDict` to store objects in.
 
         Keyword Arguments:
-            instatiate (bool): IF True (default) then always return a metadataObject. If False,
+            instatiate (bool): If True (default) then always return a metadataObject. If False,
                 the __getter__ method may return a key that can be used by it later to actually get the
-                metadataObject.
+                metadataObject. If None, then will return whatever is helf in the object cache, either instance or name.
 
         Returns:
             (metadataObject): The metadataObject
@@ -278,7 +282,9 @@
             
             """
         name=self.__lookup__(name)
-        if not instantiate:
+        if instantiate is None:
+            return self.objects[name]
+        elif not instantiate:
             return name
         else:
             name=self.objects[name]
@@ -609,10 +615,6 @@
             if item.startswith("_"):
                 raise AttributeError("{} is not an Attribute of {}".format(item,self.__class__))
                 
-<<<<<<< HEAD
-=======
-            instance=self._instance
->>>>>>> 82de7db1
             try:
                 instance=super(baseFolder,self).__getattribute__("instance")
                 if callable(getattr(instance,item,None)): # It's a method
@@ -621,13 +623,9 @@
                     if item in self._object_attrs:
                         ret=self._object_attrs[item]
                     elif len(self)>0:
-                        ret=getattr(self[0],item,None)
+                        ret=getattr(instance,item,None)
                     else:
-<<<<<<< HEAD
                         ret=None
-=======
-                        raise AttributeError
->>>>>>> 82de7db1
             except AttributeError: # Ok, pass back
                 raise AttributeError("{} is not an Attribute of {} or {}".ormat(item,type(self),type(instance)))
         return ret
@@ -715,7 +713,7 @@
 
     ###########################################################################
     ###################### Private Methods ####################################
-
+    
     def _update_from_object_attrs(self,object):
         """Updates an object from object_attrs store."""
         if hasattr(self,"_object_attrs") and isinstance(self._object_attrs,dict):
@@ -793,7 +791,7 @@
         Todo:
             Propagate any extra attributes into the groups.
         """
-        if key in self.groups: # do nothing here
+        if self.groups.has_key(key): # do nothing here
             pass
         else:
             new_group=self.__clone__()
@@ -926,10 +924,11 @@
             next_keys=[]
         if isinstance(key, string_types):
             k=key
-            key=lambda x:x.metadata.get(k,"None")
+            key=lambda x:x.get(k,"None")
         for x in self:
             v=key(x)
-            self.add_group(v)
+            if not self.groups.has_key(v):
+                self.add_group(v)
             self.groups[v].append(x)
         self.__clear__()
         if len(next_keys)>0:
@@ -975,11 +974,10 @@
             name=self.__names__()[ix]
             self.__setter__(self.__lookup__(name),value)
         elif ix>=len(self):
-            name=value.filename if hasattr(value,"filename") else value if isinstance(value,string_types) else self.make_name()
+            name= self.make_name(value)
             i=1
             names=self.__names__()
             while name in names: # Since we're adding a new entry, make sure we have a unique name !
-                name=value.filename if hasattr(value,"filename") else value if isinstance(value,string_types) else "object {}".format(len(self))
                 name,ext=os.path.splitext(name)
                 name="{}({}).{}".format(name,i,ext)
                 i+=1
@@ -993,12 +991,18 @@
         """Return the keys used to access the sub-=groups of this folder."""
         return self.groups.keys()
 
-    def make_name(self):
-        name="Untitled-{}".format(self._last_name)
-        while name in self:
-            self._last_name+=1
+    def make_name(self,value=None):
+        """Construct a name from the value object if possible."""
+        if isinstance(value,self.type):
+            return value.filename
+        elif isinstance(value,string_types):
+            return value
+        else:
             name="Untitled-{}".format(self._last_name)
-        return name
+            while name in self:
+                self._last_name+=1
+                name="Untitled-{}".format(self._last_name)
+            return name
             
             
     def pop(self,name=-1,default=None):
@@ -1291,6 +1295,12 @@
             self.getlist()
         super(DiskBssedFolder,self).__init__(*args,**kargs)
         
+
+    @property
+    def loaded(self):
+        """Return a dictionary indicating whether an entry in the folder is already loaded or not."""
+        return {n:isinstance(self.__getter__(n,instantiate=None),self.type) for n in self.__names__()}
+
     def __clone__(self,other=None):
         """Add something to stop clones from autolisting again."""
         if other is None:
