# -*- coding: utf-8 -*-
"""A copy of mpltools.special.errorfill with a few hacks to make it place nice.

This software is licensed under the Modified BSD License.

Copyright (c) 2012, Tony S. Yu
All rights reserved.

Redistribution and use in source and binary forms, with or without
modification, are permitted provided that the following conditions are met:

    * Redistributions of source code must retain the above copyright
      notice, this list of conditions and the following disclaimer.

    * Redistributions in binary form must reproduce the above copyright
      notice, this list of conditions and the following disclaimer in the
      documentation and/or other materials provided with the distribution.

    * Neither the name "mpltools" nor the names of its contributors may be used
      to endorse or promote products derived from this software without
      specific prior written permission.

THIS SOFTWARE IS PROVIDED BY THE COPYRIGHT HOLDERS AND CONTRIBUTORS "AS IS" AND
ANY EXPRESS OR IMPLIED WARRANTIES, INCLUDING, BUT NOT LIMITED TO, THE IMPLIED
WARRANTIES OF MERCHANTABILITY AND FITNESS FOR A PARTICULAR PURPOSE ARE
DISCLAIMED. IN NO EVENT SHALL THE AUTHOR BE LIABLE FOR ANY DIRECT, INDIRECT,
INCIDENTAL, SPECIAL, EXEMPLARY, OR CONSEQUENTIAL DAMAGES (INCLUDING, BUT NOT
LIMITED TO, PROCUREMENT OF SUBSTITUTE GOODS OR SERVICES; LOSS OF USE, DATA, OR
PROFITS; OR BUSINESS INTERRUPTION) HOWEVER CAUSED AND ON ANY THEORY OF
LIABILITY, WHETHER IN CONTRACT, STRICT LIABILITY, OR TORT (INCLUDING NEGLIGENCE
OR OTHERWISE) ARISING IN ANY WAY OUT OF THE USE OF THIS SOFTWARE, EVEN IF
ADVISED OF THE POSSIBILITY OF SUCH DAMAGE.
"""
__all__ = [
    "errorfill",
    "extrema_from_error_input",
    "fill_between",
    "fill_between_x",
    "hsl2rgb",
    "joy_division",
    "auto_fit_fontsize",
]
import warnings
from distutils.version import LooseVersion
<<<<<<< HEAD
from colorsys import hls_to_rgb
from inspect import ismethod
=======
>>>>>>> 2e0b0417

import numpy as np
import matplotlib.pyplot as plt
from matplotlib.transforms import Bbox

from Stoner.compat import mpl_version

__all__ = ["errorfill"]

ONE_SIXTH = 1 / 6
ONE_THIRD = 1 / 3
TWO_THIRD = 2 / 3


def errorfill(
    x,
    y,
    yerr=None,
    xerr=None,
    color=None,
    ls=None,
    lw=None,
    alpha=1,
    alpha_fill=0.5,
    label="",
    label_fill="",
    ax=None,
    **kargs
):
    """Plot data with errors marked by a filled region.

    Args:
        x, y (arrays):
            Coordinates of data.
        yerr, xerr ([scalar | N, (N, 1), or (2, N) array]):
            Error for the input data:
                -   If scalar, then filled region spans `y +/- yerr` or `x +/- xerr`.
        color (Matplotlib color):
            Color of line and fill region.
        ls (Matplotlib line style):
            Style of the line
        lw (Matplotlib line width, float):
            Width of the line in points
        alpha (float):
            Opacity used for plotting.
        alpha_fill (float):
            Opacity of filled region. Note: the actual opacity of the fill is
            `alpha * alpha_fill`.
        label (str):
            Label for line.
        label_fill (str):
            Label for filled region.
        ax (Axis instance):
            The plot is drawn on axis `ax`. If `None` the current axis is used
    """
    ax = ax if ax is not None else plt.gca()

    alpha_fill *= alpha

    if color is None:
        if LooseVersion(mpl_version) < LooseVersion("1.5.0"):
            color = next(ax._get_lines.color_cycle)
        else:
            color = next(ax._get_lines.prop_cycler)["color"]
    if ls is None:
        ls = plt.rcParams["lines.linestyle"]
    if lw is None:
        lw = plt.rcParams["lines.linewidth"]
    ax.plot(x, y, color, linestyle=ls, linewidth=lw, alpha=alpha, label=label, **kargs)

    if yerr is not None and xerr is not None:
        msg = "Setting both `yerr` and `xerr` is not supported. Ignore `xerr`."
        warnings.warn(msg)

    kwargs_fill = dict(color=color, alpha=alpha_fill, label=label_fill)
    if yerr is not None:
        ymin, ymax = extrema_from_error_input(y, yerr)
        if x.size > 1:
            fill_between(x, ymax, ymin, ax=ax, **kwargs_fill)
    elif xerr is not None:
        xmin, xmax = extrema_from_error_input(x, xerr)
        fill_between_x(y, xmax, xmin, ax=ax, **kwargs_fill)


def extrema_from_error_input(z, zerr):
    """Work out where to draw limits."""
    if np.isscalar(zerr) or len(zerr) == len(z):
        zmin = z - zerr
        zmax = z + zerr
    elif len(zerr) == 2:
        zmin, zmax = z - zerr[0], z + zerr[1]
    return zmin, zmax


# Wrappers around `fill_between` and `fill_between_x` that create proxy artists
# so that filled regions show up correctly legends.


def fill_between(x, y1, y2=0, ax=None, **kwargs):
    """Draw shading around line."""
    ax = ax if ax is not None else plt.gca()
    ym = (y1 + y2) / 2.0
    yd = (y1 - y2) / 3.0
    # Remove any bad data points
    keep = np.logical_not(np.isnan(ym))
    x = x[keep]
    ym = ym[keep]
    yd = yd[keep]
    alpha = kwargs["alpha"]
    a = np.linspace(0.1, 0.9, 15)
    z = lambda x, s, y: s * np.sqrt(-2 * np.log(np.sqrt(2 * np.pi) * s * y))
    for h in a:
        y = h / (np.sqrt(2 * np.pi) * yd)
        y1 = ym - (z(y, yd, y))
        y2 = ym + (z(y, yd, y))
        kwargs["alpha"] = alpha * h
        if x.size > 1:
            ax.fill_between(x, y1, y2, **kwargs)
    ax.add_patch(plt.Rectangle((0, 0), 0, 0, **kwargs))


def fill_between_x(x, y1, y2=0, ax=None, **kwargs):
    """Draw shading around line."""
    ax = ax if ax is not None else plt.gca()
    ym = (y1 + y2) / 2.0
    yd = (y1 - y2) / 3.0
    alpha = kwargs["alpha"]
    a = np.linspace(0.1, 0.9, 15)
    z = lambda x, s, y: s * np.sqrt(-2 * np.log(np.sqrt(2 * np.pi) * s * y))
    for h in a:
        y = h / (np.sqrt(2 * np.pi) * yd)
        y1 = ym - (z(y, yd, y))
        y2 = ym + (z(y, yd, y))
        kwargs["alpha"] = alpha * h
        ax.fill_betweenx(x, y1, y2, **kwargs)
    ax.add_patch(plt.Rectangle((0, 0), 0, 0, **kwargs))


def hsl2rgb(hue, sat, lum, alpha=False):
    """Convert from hsl colourspace to rgb colour space with numpy arrays for speed.

    Args:
        hue (array):
            Hue value
        sat (array):
            Saturation value
        lum (array):
            Luminence value

    Returns:
        2D array (Mx3) of unsigned 8bit integers
    """
    hue = np.atleast_1d(hue)
    sat = np.atleast_1d(sat)
    lum = np.atleast_1d(lum)

    Hp = hue * 6 % 6
    C = (1 - np.abs(2 * lum - 1)) * sat
    X = C * (1 - np.abs(Hp % 2 - 1))
    output = np.ones((hue.size, 3))
    zero = np.zeros_like(X)
    select = np.column_stack([Hp, Hp, Hp])
    m = np.column_stack([lum - C / 2, lum - C / 2, lum - C / 2])
    output = np.where(select > 0, np.column_stack([C, X, zero]), output)
    output = np.where(select > 1, np.column_stack([X, C, zero]), output)
    output = np.where(select > 2, np.column_stack([zero, C, X]), output)
    output = np.where(select > 3, np.column_stack([zero, X, C]), output)
    output = np.where(select > 4, np.column_stack([X, zero, C]), output)
    output = np.where(select > 5, np.column_stack([C, zero, X]), output)
    output += m
    output = (output * 255).astype("u8")
    if alpha:
        output = np.append(output, [1.0])
    return output


def joy_division(x, y, z, **kargs):
    """Produce a classic black and white water fall plot.

    Parameters:
        x,y,z (1D arrays):
            x y and z coordinates. data should be arranged so that z(x,y=constant)

    Keyword Parameters:
        ax (matplotlib.Axes):
            Axes to use (defaults to current axes)
        y_shift (float):
            Shift in data for successive y values. Defaults to z-span / number of values in y
        bg_colour (matplotlib colour):
            Colour to use for background of the plot (default is "k" for black)
        colour (matplotlib colour):
            Colour of the lines on the plot (default 'white')
        axes_colour (matplotlib colour):
            Coulour of the frame, ticks, labels on the plot (default, same as *colour*)
        linewidth (float):
            Width of lines to use on the plot (default 2)
        legend_fmt (str):
            String to use to format the elgend text. Should include one place holder {}. Default "{}"

    Returns:
        None

    Constructors a mono-chromatic waterfall plot in the style of the Joy Division album cover of Pulsar signals.
    """
    ax = kargs.pop("ax", plt.gca())
    y_shift = kargs.pop("y_shift", (z.max() - z.min()) / np.unique(y).size)
    bg_colour = kargs.pop("bg_color", "k")
    color = kargs.pop("color", kargs.pop("colour", "w"))
    axes_colour = kargs.pop("axes_color", color)
    lw = kargs.pop("linewidth", 2)
    legend_fmt = kargs.pop("legend_fmt", "{}")

    ax.figure.set_facecolor(bg_colour)
    ax.set_facecolor(bg_colour)

    yvals = np.unique(y)
    yvals = np.sort(yvals)

    data = np.column_stack((x, z, y))

    for ix, yval in enumerate(yvals):
        offset = y_shift * (len(yvals) - ix - 1)
        this_data = data[y == yval, :]

        ax.plot(
            this_data[:, 0],
            this_data[:, 1] + offset,
            color,
            lw=lw,
            zorder=(ix + 1) * 2,
            label=legend_fmt.format(yval),
        )
        ax.fill_between(
            this_data[:, 0], this_data[:, 1] + offset, offset, facecolor=bg_colour, lw=0, zorder=(ix + 1) * 2 - 1
        )

    ax.tick_params(color=axes_colour, labelcolor=axes_colour)
    for spine in ax.spines.values():
        spine.set_edgecolor(axes_colour)
    ax.set_title(ax.get_title(), color=axes_colour)
    ax.set_xlabel(ax.get_xlabel(), color=axes_colour)
    ax.set_ylabel(ax.get_ylabel(), color=axes_colour)

    # plt.draw()

    # for t in ax.get_legend().get_texts():
    #     t.set_color(axes_colour)
    # plt.draw()


def auto_fit_fontsize(text, width, height, scale_down=True, scale_up=False):
    """Resale the font size of a matplotlib text object to fit within a box.

    Arguments:
        text (matplotlib.text.Text):
            Text object to be scaled in Figure units.
        width,height (float):
            Target width and height to scale to.

    Keyword Arguments:
        scale_down, scale_up (bool):
            Whether to reduce the font size to fit (default True), or increase it to fit (default False)

    Returns:
        (float):
            scaling factor applied.
    """
    fig = text.axes.figure

    # get text bounding box in figure coordinates
    renderer = fig.canvas.get_renderer()
    bbox_text = text.get_window_extent(renderer=renderer)

    # transform bounding box to data coordinates
    bbox_text = Bbox(fig.transFigure.inverted().transform(bbox_text))
    text_width, text_height = bbox_text.width, bbox_text.height

    scale_w = abs(width / text_width) if text_width != 0 else 1.0
    scale_h = abs(height / text_height) if text_height != 0 else 1.0

    scale = 1.0
    if scale_down:
        scale = min(scale_w, scale_h, scale)
    if scale_up:
        scale = max(scale_w, scale_h, scale)
    if not np.isclose(scale, 1.0):
        text.set_fontsize(text.get_fontsize() * scale)
    return scale


def wrap_prop(attr, func):
    """Produce a wrapper function that calls func on self.attr."""

    def _wrapped(self, *args, **kargs):
        return func(getattr(self, attr), *args, **kargs)

    return _wrapped


def add_properties(*srcclasses):
    """Decorator to add get/set properties from srccls get_* set_* methods to a new destcls."""
    getters = {}
    setters = {}
    for srccls, attr in srcclasses:
        getters.update(
            {
                x[4:]: (attr, getattr(srccls, x))
                for x in dir(srccls)
                if x.startswith("get_") and callable(getattr(srccls, x))
            }
        )
        setters.update(
            {
                x[4:]: (attr, getattr(srccls, x))
                for x in dir(srccls)
                if x.startswith("set_") and callable(getattr(srccls, x))
            }
        )

    def real_add_properties(destcls):
        """Add properties to the destcls from the getters and setters dictionaries."""
        for k in set(getters.keys()) & set(setters.keys()):  # R/W properties
            if hasattr(destcls, k):
                continue  # Don't overwrite existing attributes
            attr, fget = getters[k]
            attr, fset = setters[k]
            fget = wrap_prop(attr, fget)
            fset = wrap_prop(attr, fset)
            setattr(destcls, k, property(fget=fget, fset=fset, fdel=lambda self: fset()))
        for k in set(getters.keys()) - set(setters.keys()):  # Read only Proerpties
            if hasattr(destcls, k):
                continue  # Don't overwrite existing attributes
            attr, fget = getters[k]
            fget = wrap_prop(attr, fget)
            setattr(destcls, k, property(fget=fget))
        for k in set(setters.keys()) - set(getters.keys()):  # Write only properties
            if hasattr(destcls, k):
                continue  # Don't overwrite existing attributes
            attr, fset = setters[k]
            fset = wrap_prop(attr, fset)
            setattr(destcls, k, property(fset=fset, fdel=lambda self: fset()))
        return destcls

    return real_add_properties
<|MERGE_RESOLUTION|>--- conflicted
+++ resolved
@@ -1,393 +1,388 @@
-# -*- coding: utf-8 -*-
-"""A copy of mpltools.special.errorfill with a few hacks to make it place nice.
-
-This software is licensed under the Modified BSD License.
-
-Copyright (c) 2012, Tony S. Yu
-All rights reserved.
-
-Redistribution and use in source and binary forms, with or without
-modification, are permitted provided that the following conditions are met:
-
-    * Redistributions of source code must retain the above copyright
-      notice, this list of conditions and the following disclaimer.
-
-    * Redistributions in binary form must reproduce the above copyright
-      notice, this list of conditions and the following disclaimer in the
-      documentation and/or other materials provided with the distribution.
-
-    * Neither the name "mpltools" nor the names of its contributors may be used
-      to endorse or promote products derived from this software without
-      specific prior written permission.
-
-THIS SOFTWARE IS PROVIDED BY THE COPYRIGHT HOLDERS AND CONTRIBUTORS "AS IS" AND
-ANY EXPRESS OR IMPLIED WARRANTIES, INCLUDING, BUT NOT LIMITED TO, THE IMPLIED
-WARRANTIES OF MERCHANTABILITY AND FITNESS FOR A PARTICULAR PURPOSE ARE
-DISCLAIMED. IN NO EVENT SHALL THE AUTHOR BE LIABLE FOR ANY DIRECT, INDIRECT,
-INCIDENTAL, SPECIAL, EXEMPLARY, OR CONSEQUENTIAL DAMAGES (INCLUDING, BUT NOT
-LIMITED TO, PROCUREMENT OF SUBSTITUTE GOODS OR SERVICES; LOSS OF USE, DATA, OR
-PROFITS; OR BUSINESS INTERRUPTION) HOWEVER CAUSED AND ON ANY THEORY OF
-LIABILITY, WHETHER IN CONTRACT, STRICT LIABILITY, OR TORT (INCLUDING NEGLIGENCE
-OR OTHERWISE) ARISING IN ANY WAY OUT OF THE USE OF THIS SOFTWARE, EVEN IF
-ADVISED OF THE POSSIBILITY OF SUCH DAMAGE.
-"""
-__all__ = [
-    "errorfill",
-    "extrema_from_error_input",
-    "fill_between",
-    "fill_between_x",
-    "hsl2rgb",
-    "joy_division",
-    "auto_fit_fontsize",
-]
-import warnings
-from distutils.version import LooseVersion
-<<<<<<< HEAD
-from colorsys import hls_to_rgb
-from inspect import ismethod
-=======
->>>>>>> 2e0b0417
-
-import numpy as np
-import matplotlib.pyplot as plt
-from matplotlib.transforms import Bbox
-
-from Stoner.compat import mpl_version
-
-__all__ = ["errorfill"]
-
-ONE_SIXTH = 1 / 6
-ONE_THIRD = 1 / 3
-TWO_THIRD = 2 / 3
-
-
-def errorfill(
-    x,
-    y,
-    yerr=None,
-    xerr=None,
-    color=None,
-    ls=None,
-    lw=None,
-    alpha=1,
-    alpha_fill=0.5,
-    label="",
-    label_fill="",
-    ax=None,
-    **kargs
-):
-    """Plot data with errors marked by a filled region.
-
-    Args:
-        x, y (arrays):
-            Coordinates of data.
-        yerr, xerr ([scalar | N, (N, 1), or (2, N) array]):
-            Error for the input data:
-                -   If scalar, then filled region spans `y +/- yerr` or `x +/- xerr`.
-        color (Matplotlib color):
-            Color of line and fill region.
-        ls (Matplotlib line style):
-            Style of the line
-        lw (Matplotlib line width, float):
-            Width of the line in points
-        alpha (float):
-            Opacity used for plotting.
-        alpha_fill (float):
-            Opacity of filled region. Note: the actual opacity of the fill is
-            `alpha * alpha_fill`.
-        label (str):
-            Label for line.
-        label_fill (str):
-            Label for filled region.
-        ax (Axis instance):
-            The plot is drawn on axis `ax`. If `None` the current axis is used
-    """
-    ax = ax if ax is not None else plt.gca()
-
-    alpha_fill *= alpha
-
-    if color is None:
-        if LooseVersion(mpl_version) < LooseVersion("1.5.0"):
-            color = next(ax._get_lines.color_cycle)
-        else:
-            color = next(ax._get_lines.prop_cycler)["color"]
-    if ls is None:
-        ls = plt.rcParams["lines.linestyle"]
-    if lw is None:
-        lw = plt.rcParams["lines.linewidth"]
-    ax.plot(x, y, color, linestyle=ls, linewidth=lw, alpha=alpha, label=label, **kargs)
-
-    if yerr is not None and xerr is not None:
-        msg = "Setting both `yerr` and `xerr` is not supported. Ignore `xerr`."
-        warnings.warn(msg)
-
-    kwargs_fill = dict(color=color, alpha=alpha_fill, label=label_fill)
-    if yerr is not None:
-        ymin, ymax = extrema_from_error_input(y, yerr)
-        if x.size > 1:
-            fill_between(x, ymax, ymin, ax=ax, **kwargs_fill)
-    elif xerr is not None:
-        xmin, xmax = extrema_from_error_input(x, xerr)
-        fill_between_x(y, xmax, xmin, ax=ax, **kwargs_fill)
-
-
-def extrema_from_error_input(z, zerr):
-    """Work out where to draw limits."""
-    if np.isscalar(zerr) or len(zerr) == len(z):
-        zmin = z - zerr
-        zmax = z + zerr
-    elif len(zerr) == 2:
-        zmin, zmax = z - zerr[0], z + zerr[1]
-    return zmin, zmax
-
-
-# Wrappers around `fill_between` and `fill_between_x` that create proxy artists
-# so that filled regions show up correctly legends.
-
-
-def fill_between(x, y1, y2=0, ax=None, **kwargs):
-    """Draw shading around line."""
-    ax = ax if ax is not None else plt.gca()
-    ym = (y1 + y2) / 2.0
-    yd = (y1 - y2) / 3.0
-    # Remove any bad data points
-    keep = np.logical_not(np.isnan(ym))
-    x = x[keep]
-    ym = ym[keep]
-    yd = yd[keep]
-    alpha = kwargs["alpha"]
-    a = np.linspace(0.1, 0.9, 15)
-    z = lambda x, s, y: s * np.sqrt(-2 * np.log(np.sqrt(2 * np.pi) * s * y))
-    for h in a:
-        y = h / (np.sqrt(2 * np.pi) * yd)
-        y1 = ym - (z(y, yd, y))
-        y2 = ym + (z(y, yd, y))
-        kwargs["alpha"] = alpha * h
-        if x.size > 1:
-            ax.fill_between(x, y1, y2, **kwargs)
-    ax.add_patch(plt.Rectangle((0, 0), 0, 0, **kwargs))
-
-
-def fill_between_x(x, y1, y2=0, ax=None, **kwargs):
-    """Draw shading around line."""
-    ax = ax if ax is not None else plt.gca()
-    ym = (y1 + y2) / 2.0
-    yd = (y1 - y2) / 3.0
-    alpha = kwargs["alpha"]
-    a = np.linspace(0.1, 0.9, 15)
-    z = lambda x, s, y: s * np.sqrt(-2 * np.log(np.sqrt(2 * np.pi) * s * y))
-    for h in a:
-        y = h / (np.sqrt(2 * np.pi) * yd)
-        y1 = ym - (z(y, yd, y))
-        y2 = ym + (z(y, yd, y))
-        kwargs["alpha"] = alpha * h
-        ax.fill_betweenx(x, y1, y2, **kwargs)
-    ax.add_patch(plt.Rectangle((0, 0), 0, 0, **kwargs))
-
-
-def hsl2rgb(hue, sat, lum, alpha=False):
-    """Convert from hsl colourspace to rgb colour space with numpy arrays for speed.
-
-    Args:
-        hue (array):
-            Hue value
-        sat (array):
-            Saturation value
-        lum (array):
-            Luminence value
-
-    Returns:
-        2D array (Mx3) of unsigned 8bit integers
-    """
-    hue = np.atleast_1d(hue)
-    sat = np.atleast_1d(sat)
-    lum = np.atleast_1d(lum)
-
-    Hp = hue * 6 % 6
-    C = (1 - np.abs(2 * lum - 1)) * sat
-    X = C * (1 - np.abs(Hp % 2 - 1))
-    output = np.ones((hue.size, 3))
-    zero = np.zeros_like(X)
-    select = np.column_stack([Hp, Hp, Hp])
-    m = np.column_stack([lum - C / 2, lum - C / 2, lum - C / 2])
-    output = np.where(select > 0, np.column_stack([C, X, zero]), output)
-    output = np.where(select > 1, np.column_stack([X, C, zero]), output)
-    output = np.where(select > 2, np.column_stack([zero, C, X]), output)
-    output = np.where(select > 3, np.column_stack([zero, X, C]), output)
-    output = np.where(select > 4, np.column_stack([X, zero, C]), output)
-    output = np.where(select > 5, np.column_stack([C, zero, X]), output)
-    output += m
-    output = (output * 255).astype("u8")
-    if alpha:
-        output = np.append(output, [1.0])
-    return output
-
-
-def joy_division(x, y, z, **kargs):
-    """Produce a classic black and white water fall plot.
-
-    Parameters:
-        x,y,z (1D arrays):
-            x y and z coordinates. data should be arranged so that z(x,y=constant)
-
-    Keyword Parameters:
-        ax (matplotlib.Axes):
-            Axes to use (defaults to current axes)
-        y_shift (float):
-            Shift in data for successive y values. Defaults to z-span / number of values in y
-        bg_colour (matplotlib colour):
-            Colour to use for background of the plot (default is "k" for black)
-        colour (matplotlib colour):
-            Colour of the lines on the plot (default 'white')
-        axes_colour (matplotlib colour):
-            Coulour of the frame, ticks, labels on the plot (default, same as *colour*)
-        linewidth (float):
-            Width of lines to use on the plot (default 2)
-        legend_fmt (str):
-            String to use to format the elgend text. Should include one place holder {}. Default "{}"
-
-    Returns:
-        None
-
-    Constructors a mono-chromatic waterfall plot in the style of the Joy Division album cover of Pulsar signals.
-    """
-    ax = kargs.pop("ax", plt.gca())
-    y_shift = kargs.pop("y_shift", (z.max() - z.min()) / np.unique(y).size)
-    bg_colour = kargs.pop("bg_color", "k")
-    color = kargs.pop("color", kargs.pop("colour", "w"))
-    axes_colour = kargs.pop("axes_color", color)
-    lw = kargs.pop("linewidth", 2)
-    legend_fmt = kargs.pop("legend_fmt", "{}")
-
-    ax.figure.set_facecolor(bg_colour)
-    ax.set_facecolor(bg_colour)
-
-    yvals = np.unique(y)
-    yvals = np.sort(yvals)
-
-    data = np.column_stack((x, z, y))
-
-    for ix, yval in enumerate(yvals):
-        offset = y_shift * (len(yvals) - ix - 1)
-        this_data = data[y == yval, :]
-
-        ax.plot(
-            this_data[:, 0],
-            this_data[:, 1] + offset,
-            color,
-            lw=lw,
-            zorder=(ix + 1) * 2,
-            label=legend_fmt.format(yval),
-        )
-        ax.fill_between(
-            this_data[:, 0], this_data[:, 1] + offset, offset, facecolor=bg_colour, lw=0, zorder=(ix + 1) * 2 - 1
-        )
-
-    ax.tick_params(color=axes_colour, labelcolor=axes_colour)
-    for spine in ax.spines.values():
-        spine.set_edgecolor(axes_colour)
-    ax.set_title(ax.get_title(), color=axes_colour)
-    ax.set_xlabel(ax.get_xlabel(), color=axes_colour)
-    ax.set_ylabel(ax.get_ylabel(), color=axes_colour)
-
-    # plt.draw()
-
-    # for t in ax.get_legend().get_texts():
-    #     t.set_color(axes_colour)
-    # plt.draw()
-
-
-def auto_fit_fontsize(text, width, height, scale_down=True, scale_up=False):
-    """Resale the font size of a matplotlib text object to fit within a box.
-
-    Arguments:
-        text (matplotlib.text.Text):
-            Text object to be scaled in Figure units.
-        width,height (float):
-            Target width and height to scale to.
-
-    Keyword Arguments:
-        scale_down, scale_up (bool):
-            Whether to reduce the font size to fit (default True), or increase it to fit (default False)
-
-    Returns:
-        (float):
-            scaling factor applied.
-    """
-    fig = text.axes.figure
-
-    # get text bounding box in figure coordinates
-    renderer = fig.canvas.get_renderer()
-    bbox_text = text.get_window_extent(renderer=renderer)
-
-    # transform bounding box to data coordinates
-    bbox_text = Bbox(fig.transFigure.inverted().transform(bbox_text))
-    text_width, text_height = bbox_text.width, bbox_text.height
-
-    scale_w = abs(width / text_width) if text_width != 0 else 1.0
-    scale_h = abs(height / text_height) if text_height != 0 else 1.0
-
-    scale = 1.0
-    if scale_down:
-        scale = min(scale_w, scale_h, scale)
-    if scale_up:
-        scale = max(scale_w, scale_h, scale)
-    if not np.isclose(scale, 1.0):
-        text.set_fontsize(text.get_fontsize() * scale)
-    return scale
-
-
-def wrap_prop(attr, func):
-    """Produce a wrapper function that calls func on self.attr."""
-
-    def _wrapped(self, *args, **kargs):
-        return func(getattr(self, attr), *args, **kargs)
-
-    return _wrapped
-
-
-def add_properties(*srcclasses):
-    """Decorator to add get/set properties from srccls get_* set_* methods to a new destcls."""
-    getters = {}
-    setters = {}
-    for srccls, attr in srcclasses:
-        getters.update(
-            {
-                x[4:]: (attr, getattr(srccls, x))
-                for x in dir(srccls)
-                if x.startswith("get_") and callable(getattr(srccls, x))
-            }
-        )
-        setters.update(
-            {
-                x[4:]: (attr, getattr(srccls, x))
-                for x in dir(srccls)
-                if x.startswith("set_") and callable(getattr(srccls, x))
-            }
-        )
-
-    def real_add_properties(destcls):
-        """Add properties to the destcls from the getters and setters dictionaries."""
-        for k in set(getters.keys()) & set(setters.keys()):  # R/W properties
-            if hasattr(destcls, k):
-                continue  # Don't overwrite existing attributes
-            attr, fget = getters[k]
-            attr, fset = setters[k]
-            fget = wrap_prop(attr, fget)
-            fset = wrap_prop(attr, fset)
-            setattr(destcls, k, property(fget=fget, fset=fset, fdel=lambda self: fset()))
-        for k in set(getters.keys()) - set(setters.keys()):  # Read only Proerpties
-            if hasattr(destcls, k):
-                continue  # Don't overwrite existing attributes
-            attr, fget = getters[k]
-            fget = wrap_prop(attr, fget)
-            setattr(destcls, k, property(fget=fget))
-        for k in set(setters.keys()) - set(getters.keys()):  # Write only properties
-            if hasattr(destcls, k):
-                continue  # Don't overwrite existing attributes
-            attr, fset = setters[k]
-            fset = wrap_prop(attr, fset)
-            setattr(destcls, k, property(fset=fset, fdel=lambda self: fset()))
-        return destcls
-
-    return real_add_properties
+# -*- coding: utf-8 -*-
+"""A copy of mpltools.special.errorfill with a few hacks to make it place nice.
+
+This software is licensed under the Modified BSD License.
+
+Copyright (c) 2012, Tony S. Yu
+All rights reserved.
+
+Redistribution and use in source and binary forms, with or without
+modification, are permitted provided that the following conditions are met:
+
+    * Redistributions of source code must retain the above copyright
+      notice, this list of conditions and the following disclaimer.
+
+    * Redistributions in binary form must reproduce the above copyright
+      notice, this list of conditions and the following disclaimer in the
+      documentation and/or other materials provided with the distribution.
+
+    * Neither the name "mpltools" nor the names of its contributors may be used
+      to endorse or promote products derived from this software without
+      specific prior written permission.
+
+THIS SOFTWARE IS PROVIDED BY THE COPYRIGHT HOLDERS AND CONTRIBUTORS "AS IS" AND
+ANY EXPRESS OR IMPLIED WARRANTIES, INCLUDING, BUT NOT LIMITED TO, THE IMPLIED
+WARRANTIES OF MERCHANTABILITY AND FITNESS FOR A PARTICULAR PURPOSE ARE
+DISCLAIMED. IN NO EVENT SHALL THE AUTHOR BE LIABLE FOR ANY DIRECT, INDIRECT,
+INCIDENTAL, SPECIAL, EXEMPLARY, OR CONSEQUENTIAL DAMAGES (INCLUDING, BUT NOT
+LIMITED TO, PROCUREMENT OF SUBSTITUTE GOODS OR SERVICES; LOSS OF USE, DATA, OR
+PROFITS; OR BUSINESS INTERRUPTION) HOWEVER CAUSED AND ON ANY THEORY OF
+LIABILITY, WHETHER IN CONTRACT, STRICT LIABILITY, OR TORT (INCLUDING NEGLIGENCE
+OR OTHERWISE) ARISING IN ANY WAY OUT OF THE USE OF THIS SOFTWARE, EVEN IF
+ADVISED OF THE POSSIBILITY OF SUCH DAMAGE.
+"""
+__all__ = [
+    "errorfill",
+    "extrema_from_error_input",
+    "fill_between",
+    "fill_between_x",
+    "hsl2rgb",
+    "joy_division",
+    "auto_fit_fontsize",
+]
+import warnings
+from distutils.version import LooseVersion
+
+import numpy as np
+import matplotlib.pyplot as plt
+from matplotlib.transforms import Bbox
+
+from Stoner.compat import mpl_version
+
+__all__ = ["errorfill"]
+
+ONE_SIXTH = 1 / 6
+ONE_THIRD = 1 / 3
+TWO_THIRD = 2 / 3
+
+
+def errorfill(
+    x,
+    y,
+    yerr=None,
+    xerr=None,
+    color=None,
+    ls=None,
+    lw=None,
+    alpha=1,
+    alpha_fill=0.5,
+    label="",
+    label_fill="",
+    ax=None,
+    **kargs
+):
+    """Plot data with errors marked by a filled region.
+
+    Args:
+        x, y (arrays):
+            Coordinates of data.
+        yerr, xerr ([scalar | N, (N, 1), or (2, N) array]):
+            Error for the input data:
+                -   If scalar, then filled region spans `y +/- yerr` or `x +/- xerr`.
+        color (Matplotlib color):
+            Color of line and fill region.
+        ls (Matplotlib line style):
+            Style of the line
+        lw (Matplotlib line width, float):
+            Width of the line in points
+        alpha (float):
+            Opacity used for plotting.
+        alpha_fill (float):
+            Opacity of filled region. Note: the actual opacity of the fill is
+            `alpha * alpha_fill`.
+        label (str):
+            Label for line.
+        label_fill (str):
+            Label for filled region.
+        ax (Axis instance):
+            The plot is drawn on axis `ax`. If `None` the current axis is used
+    """
+    ax = ax if ax is not None else plt.gca()
+
+    alpha_fill *= alpha
+
+    if color is None:
+        if LooseVersion(mpl_version) < LooseVersion("1.5.0"):
+            color = next(ax._get_lines.color_cycle)
+        else:
+            color = next(ax._get_lines.prop_cycler)["color"]
+    if ls is None:
+        ls = plt.rcParams["lines.linestyle"]
+    if lw is None:
+        lw = plt.rcParams["lines.linewidth"]
+    ax.plot(x, y, color, linestyle=ls, linewidth=lw, alpha=alpha, label=label, **kargs)
+
+    if yerr is not None and xerr is not None:
+        msg = "Setting both `yerr` and `xerr` is not supported. Ignore `xerr`."
+        warnings.warn(msg)
+
+    kwargs_fill = dict(color=color, alpha=alpha_fill, label=label_fill)
+    if yerr is not None:
+        ymin, ymax = extrema_from_error_input(y, yerr)
+        if x.size > 1:
+            fill_between(x, ymax, ymin, ax=ax, **kwargs_fill)
+    elif xerr is not None:
+        xmin, xmax = extrema_from_error_input(x, xerr)
+        fill_between_x(y, xmax, xmin, ax=ax, **kwargs_fill)
+
+
+def extrema_from_error_input(z, zerr):
+    """Work out where to draw limits."""
+    if np.isscalar(zerr) or len(zerr) == len(z):
+        zmin = z - zerr
+        zmax = z + zerr
+    elif len(zerr) == 2:
+        zmin, zmax = z - zerr[0], z + zerr[1]
+    return zmin, zmax
+
+
+# Wrappers around `fill_between` and `fill_between_x` that create proxy artists
+# so that filled regions show up correctly legends.
+
+
+def fill_between(x, y1, y2=0, ax=None, **kwargs):
+    """Draw shading around line."""
+    ax = ax if ax is not None else plt.gca()
+    ym = (y1 + y2) / 2.0
+    yd = (y1 - y2) / 3.0
+    # Remove any bad data points
+    keep = np.logical_not(np.isnan(ym))
+    x = x[keep]
+    ym = ym[keep]
+    yd = yd[keep]
+    alpha = kwargs["alpha"]
+    a = np.linspace(0.1, 0.9, 15)
+    z = lambda x, s, y: s * np.sqrt(-2 * np.log(np.sqrt(2 * np.pi) * s * y))
+    for h in a:
+        y = h / (np.sqrt(2 * np.pi) * yd)
+        y1 = ym - (z(y, yd, y))
+        y2 = ym + (z(y, yd, y))
+        kwargs["alpha"] = alpha * h
+        if x.size > 1:
+            ax.fill_between(x, y1, y2, **kwargs)
+    ax.add_patch(plt.Rectangle((0, 0), 0, 0, **kwargs))
+
+
+def fill_between_x(x, y1, y2=0, ax=None, **kwargs):
+    """Draw shading around line."""
+    ax = ax if ax is not None else plt.gca()
+    ym = (y1 + y2) / 2.0
+    yd = (y1 - y2) / 3.0
+    alpha = kwargs["alpha"]
+    a = np.linspace(0.1, 0.9, 15)
+    z = lambda x, s, y: s * np.sqrt(-2 * np.log(np.sqrt(2 * np.pi) * s * y))
+    for h in a:
+        y = h / (np.sqrt(2 * np.pi) * yd)
+        y1 = ym - (z(y, yd, y))
+        y2 = ym + (z(y, yd, y))
+        kwargs["alpha"] = alpha * h
+        ax.fill_betweenx(x, y1, y2, **kwargs)
+    ax.add_patch(plt.Rectangle((0, 0), 0, 0, **kwargs))
+
+
+def hsl2rgb(hue, sat, lum, alpha=False):
+    """Convert from hsl colourspace to rgb colour space with numpy arrays for speed.
+
+    Args:
+        hue (array):
+            Hue value
+        sat (array):
+            Saturation value
+        lum (array):
+            Luminence value
+
+    Returns:
+        2D array (Mx3) of unsigned 8bit integers
+    """
+    hue = np.atleast_1d(hue)
+    sat = np.atleast_1d(sat)
+    lum = np.atleast_1d(lum)
+
+    Hp = hue * 6 % 6
+    C = (1 - np.abs(2 * lum - 1)) * sat
+    X = C * (1 - np.abs(Hp % 2 - 1))
+    output = np.ones((hue.size, 3))
+    zero = np.zeros_like(X)
+    select = np.column_stack([Hp, Hp, Hp])
+    m = np.column_stack([lum - C / 2, lum - C / 2, lum - C / 2])
+    output = np.where(select > 0, np.column_stack([C, X, zero]), output)
+    output = np.where(select > 1, np.column_stack([X, C, zero]), output)
+    output = np.where(select > 2, np.column_stack([zero, C, X]), output)
+    output = np.where(select > 3, np.column_stack([zero, X, C]), output)
+    output = np.where(select > 4, np.column_stack([X, zero, C]), output)
+    output = np.where(select > 5, np.column_stack([C, zero, X]), output)
+    output += m
+    output = (output * 255).astype("u8")
+    if alpha:
+        output = np.append(output, [1.0])
+    return output
+
+
+def joy_division(x, y, z, **kargs):
+    """Produce a classic black and white water fall plot.
+
+    Parameters:
+        x,y,z (1D arrays):
+            x y and z coordinates. data should be arranged so that z(x,y=constant)
+
+    Keyword Parameters:
+        ax (matplotlib.Axes):
+            Axes to use (defaults to current axes)
+        y_shift (float):
+            Shift in data for successive y values. Defaults to z-span / number of values in y
+        bg_colour (matplotlib colour):
+            Colour to use for background of the plot (default is "k" for black)
+        colour (matplotlib colour):
+            Colour of the lines on the plot (default 'white')
+        axes_colour (matplotlib colour):
+            Coulour of the frame, ticks, labels on the plot (default, same as *colour*)
+        linewidth (float):
+            Width of lines to use on the plot (default 2)
+        legend_fmt (str):
+            String to use to format the elgend text. Should include one place holder {}. Default "{}"
+
+    Returns:
+        None
+
+    Constructors a mono-chromatic waterfall plot in the style of the Joy Division album cover of Pulsar signals.
+    """
+    ax = kargs.pop("ax", plt.gca())
+    y_shift = kargs.pop("y_shift", (z.max() - z.min()) / np.unique(y).size)
+    bg_colour = kargs.pop("bg_color", "k")
+    color = kargs.pop("color", kargs.pop("colour", "w"))
+    axes_colour = kargs.pop("axes_color", color)
+    lw = kargs.pop("linewidth", 2)
+    legend_fmt = kargs.pop("legend_fmt", "{}")
+
+    ax.figure.set_facecolor(bg_colour)
+    ax.set_facecolor(bg_colour)
+
+    yvals = np.unique(y)
+    yvals = np.sort(yvals)
+
+    data = np.column_stack((x, z, y))
+
+    for ix, yval in enumerate(yvals):
+        offset = y_shift * (len(yvals) - ix - 1)
+        this_data = data[y == yval, :]
+
+        ax.plot(
+            this_data[:, 0],
+            this_data[:, 1] + offset,
+            color,
+            lw=lw,
+            zorder=(ix + 1) * 2,
+            label=legend_fmt.format(yval),
+        )
+        ax.fill_between(
+            this_data[:, 0], this_data[:, 1] + offset, offset, facecolor=bg_colour, lw=0, zorder=(ix + 1) * 2 - 1
+        )
+
+    ax.tick_params(color=axes_colour, labelcolor=axes_colour)
+    for spine in ax.spines.values():
+        spine.set_edgecolor(axes_colour)
+    ax.set_title(ax.get_title(), color=axes_colour)
+    ax.set_xlabel(ax.get_xlabel(), color=axes_colour)
+    ax.set_ylabel(ax.get_ylabel(), color=axes_colour)
+
+    # plt.draw()
+
+    # for t in ax.get_legend().get_texts():
+    #     t.set_color(axes_colour)
+    # plt.draw()
+
+
+def auto_fit_fontsize(text, width, height, scale_down=True, scale_up=False):
+    """Resale the font size of a matplotlib text object to fit within a box.
+
+    Arguments:
+        text (matplotlib.text.Text):
+            Text object to be scaled in Figure units.
+        width,height (float):
+            Target width and height to scale to.
+
+    Keyword Arguments:
+        scale_down, scale_up (bool):
+            Whether to reduce the font size to fit (default True), or increase it to fit (default False)
+
+    Returns:
+        (float):
+            scaling factor applied.
+    """
+    fig = text.axes.figure
+
+    # get text bounding box in figure coordinates
+    renderer = fig.canvas.get_renderer()
+    bbox_text = text.get_window_extent(renderer=renderer)
+
+    # transform bounding box to data coordinates
+    bbox_text = Bbox(fig.transFigure.inverted().transform(bbox_text))
+    text_width, text_height = bbox_text.width, bbox_text.height
+
+    scale_w = abs(width / text_width) if text_width != 0 else 1.0
+    scale_h = abs(height / text_height) if text_height != 0 else 1.0
+
+    scale = 1.0
+    if scale_down:
+        scale = min(scale_w, scale_h, scale)
+    if scale_up:
+        scale = max(scale_w, scale_h, scale)
+    if not np.isclose(scale, 1.0):
+        text.set_fontsize(text.get_fontsize() * scale)
+    return scale
+
+
+def wrap_prop(attr, func):
+    """Produce a wrapper function that calls func on self.attr."""
+
+    def _wrapped(self, *args, **kargs):
+        return func(getattr(self, attr), *args, **kargs)
+
+    return _wrapped
+
+
+def add_properties(*srcclasses):
+    """Decorator to add get/set properties from srccls get_* set_* methods to a new destcls."""
+    getters = {}
+    setters = {}
+    for srccls, attr in srcclasses:
+        getters.update(
+            {
+                x[4:]: (attr, getattr(srccls, x))
+                for x in dir(srccls)
+                if x.startswith("get_") and callable(getattr(srccls, x))
+            }
+        )
+        setters.update(
+            {
+                x[4:]: (attr, getattr(srccls, x))
+                for x in dir(srccls)
+                if x.startswith("set_") and callable(getattr(srccls, x))
+            }
+        )
+
+    def real_add_properties(destcls):
+        """Add properties to the destcls from the getters and setters dictionaries."""
+        for k in set(getters.keys()) & set(setters.keys()):  # R/W properties
+            if hasattr(destcls, k):
+                continue  # Don't overwrite existing attributes
+            attr, fget = getters[k]
+            attr, fset = setters[k]
+            fget = wrap_prop(attr, fget)
+            fset = wrap_prop(attr, fset)
+            setattr(destcls, k, property(fget=fget, fset=fset, fdel=lambda self: fset()))
+        for k in set(getters.keys()) - set(setters.keys()):  # Read only Proerpties
+            if hasattr(destcls, k):
+                continue  # Don't overwrite existing attributes
+            attr, fget = getters[k]
+            fget = wrap_prop(attr, fget)
+            setattr(destcls, k, property(fget=fget))
+        for k in set(setters.keys()) - set(getters.keys()):  # Write only properties
+            if hasattr(destcls, k):
+                continue  # Don't overwrite existing attributes
+            attr, fset = setters[k]
+            fset = wrap_prop(attr, fset)
+            setattr(destcls, k, property(fset=fset, fdel=lambda self: fset()))
+        return destcls
+
+    return real_add_properties