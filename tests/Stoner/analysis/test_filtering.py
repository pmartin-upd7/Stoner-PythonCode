--- conflicted
+++ resolved
@@ -1,126 +1,115 @@
-# -*- coding: utf-8 -*-
-"""Test for Stoner.analysis.filtering"""
-
-import pytest
-import numpy as np
-from Stoner import Data
-import warnings
-
-warnings.filterwarnings("error")
-
-testd = None
-np.random.seed(12345)
-
-
-def setup_function(function):
-    global testd
-    x = np.linspace(0, 2 * np.pi, 721)
-    np.random.seed(87654321)
-    y = np.sin(2 * x) + np.random.normal(scale=0.02, size=x.size)
-    testd = Data(x, y, column_headers=["Time", "Ramp", "sine"])
-
-
-def test_sgfilter():
-    global testd
-    testd.setas = ".y"
-    testd.SG_Filter(result=True, header="Smooth")
-    testd.setas = "xyy"
-    res = testd // 1 - testd // 2
-    assert res.mean() < 1e-4
-    testd.del_column(2)
-    testd.setas = ".y"
-    testd.SG_Filter(result=True, header="Smooth", pad=0.0)
-    testd.setas = "xyy"
-    res = testd // 1 - testd // 2
-    assert res.mean() < 1e-4
-    testd.del_column(2)
-    testd.SG_Filter(order=1, result=True, header="cos", pad=False)
-    testd.setas = "xyz"
-    testd.z /= 2
-    testd.add_column(testd.z**2 + testd.y**2, header="sin*cos")
-    testd.setas = "xyyy"
-    testd.SG_Filter(col=3, order=0, points=51, replace=True, result=True, pad=1.0)
-    testd.del_column(3)
-    testd.setas = "xyyy"
-    assert np.abs(testd // 3 - 1.0).max() < 0.075
-
-
-def test_extrapolate():
-    global testd
-    testd.setas = "xy"
-    testd.x -= 3
-    with pytest.raises(TypeError):
-        testd.extrapolate(kind=3.0)
-    with pytest.raises(TypeError):
-        testd.extrapolate(kind=lambda x, m, c: m * x + c)
-
-
-def test_bins():
-    global testd
-    with pytest.raises(ValueError):
-        testd.make_bins(0, 10, mode="bad")
-    with pytest.raises(ValueError):
-        testd.make_bins(0, 10.0, mode="log")
-    with pytest.raises(ValueError):
-        testd.make_bins(0, 0.5, mode="log")
-    with pytest.raises(ValueError):
-        testd.make_bins(0, 0.5, mode="bad")
-    bins = np.linspace(testd.x.min(), testd.x.max(), 11)
-    with pytest.raises(ValueError):
-        testd.make_bins(0, bins=bins, mode="bad")
-
-    b1 = testd.make_bins(0, bins=bins, mode="lin")
-    for element in b1:
-        assert len(element) == 10
-    b2 = testd.make_bins(0, bins=bins, mode="log")
-    for element in b2:
-        assert len(element) == 10
-    with pytest.raises(TypeError):
-        testd.make_bins(0, "10", mode="bad")
-    with pytest.raises(ValueError):
-        testd.make_bins(0, np.linspace(0, 6, 1000), mode="lin")
-
-
-def test_outlier_detect():
-    global testd
-    testd.add_column(np.zeros_like(testd.x), header="zeros")
-    testd.data[[90, 270, 450, 630], 1] = 0
-    d1 = testd.clone
-    with pytest.raises(ValueError):
-        d1.outlier_detection(action="bad")
-
-    d1.outlier_detection(certainty=20)
-    assert d1.count() in (717, 716)
-    assert not np.any(d1.mask[:, 2])
-    d1 = testd.clone
-    d1.outlier_detection(certainty=20, action="mask row")
-    assert d1.count() == 717
-    assert np.all(d1.mask[90, :] == [True, True, True])
-    d1 = testd.clone
-    d1.outlier_detection(certainty=20, action="delete")
-    assert len(d1) in (717, 716)
-    with pytest.raises(SyntaxError):
-<<<<<<< HEAD
-        d1.outlier_detection(action_args=(True,False))
-    def action(i,column,data):
-        data[i,column]=(data[i-1,column]+data[i+1,column])/2
-    d1=testd.clone
-    d1.outlier_detection(certainty=20,action=action)
-    d1.outlier_detection(certainty=20,action="mask row")
-    assert not np.any(d1.mask)
-
-=======
-        d1.outlier_detection(action_args=(True, False))
-
-    def action(i, column, data):
-        data[i, column] = (data[i - 1, column] + data[i + 1, column]) / 2
-
-    d1 = testd.clone
-    d1.outlier_detection(certainty=20, action=action)
-    d1.outlier_detection(certainty=20, action="mask row")
-    assert not np.any(d1.mask)
-
-
->>>>>>> 2e0b0417
-if __name__ == "__main__":
-    pytest.main(["--pdb", __file__])
+# -*- coding: utf-8 -*-
+"""Test for Stoner.analysis.filtering"""
+
+import pytest
+import numpy as np
+from Stoner import Data
+import warnings
+
+warnings.filterwarnings("error")
+
+testd = None
+np.random.seed(12345)
+
+
+def setup_function(function):
+    global testd
+    x = np.linspace(0, 2 * np.pi, 721)
+    np.random.seed(87654321)
+    y = np.sin(2 * x) + np.random.normal(scale=0.02, size=x.size)
+    testd = Data(x, y, column_headers=["Time", "Ramp", "sine"])
+
+
+def test_sgfilter():
+    global testd
+    testd.setas = ".y"
+    testd.SG_Filter(result=True, header="Smooth")
+    testd.setas = "xyy"
+    res = testd // 1 - testd // 2
+    assert res.mean() < 1e-4
+    testd.del_column(2)
+    testd.setas = ".y"
+    testd.SG_Filter(result=True, header="Smooth", pad=0.0)
+    testd.setas = "xyy"
+    res = testd // 1 - testd // 2
+    assert res.mean() < 1e-4
+    testd.del_column(2)
+    testd.SG_Filter(order=1, result=True, header="cos", pad=False)
+    testd.setas = "xyz"
+    testd.z /= 2
+    testd.add_column(testd.z**2 + testd.y**2, header="sin*cos")
+    testd.setas = "xyyy"
+    testd.SG_Filter(col=3, order=0, points=51, replace=True, result=True, pad=1.0)
+    testd.del_column(3)
+    testd.setas = "xyyy"
+    assert np.abs(testd // 3 - 1.0).max() < 0.075
+
+
+def test_extrapolate():
+    global testd
+    testd.setas = "xy"
+    testd.x -= 3
+    with pytest.raises(TypeError):
+        testd.extrapolate(kind=3.0)
+    with pytest.raises(TypeError):
+        testd.extrapolate(kind=lambda x, m, c: m * x + c)
+
+
+def test_bins():
+    global testd
+    with pytest.raises(ValueError):
+        testd.make_bins(0, 10, mode="bad")
+    with pytest.raises(ValueError):
+        testd.make_bins(0, 10.0, mode="log")
+    with pytest.raises(ValueError):
+        testd.make_bins(0, 0.5, mode="log")
+    with pytest.raises(ValueError):
+        testd.make_bins(0, 0.5, mode="bad")
+    bins = np.linspace(testd.x.min(), testd.x.max(), 11)
+    with pytest.raises(ValueError):
+        testd.make_bins(0, bins=bins, mode="bad")
+
+    b1 = testd.make_bins(0, bins=bins, mode="lin")
+    for element in b1:
+        assert len(element) == 10
+    b2 = testd.make_bins(0, bins=bins, mode="log")
+    for element in b2:
+        assert len(element) == 10
+    with pytest.raises(TypeError):
+        testd.make_bins(0, "10", mode="bad")
+    with pytest.raises(ValueError):
+        testd.make_bins(0, np.linspace(0, 6, 1000), mode="lin")
+
+
+def test_outlier_detect():
+    global testd
+    testd.add_column(np.zeros_like(testd.x), header="zeros")
+    testd.data[[90, 270, 450, 630], 1] = 0
+    d1 = testd.clone
+    with pytest.raises(ValueError):
+        d1.outlier_detection(action="bad")
+
+    d1.outlier_detection(certainty=20)
+    assert d1.count() in (717, 716)
+    assert not np.any(d1.mask[:, 2])
+    d1 = testd.clone
+    d1.outlier_detection(certainty=20, action="mask row")
+    assert d1.count() == 717
+    assert np.all(d1.mask[90, :] == [True, True, True])
+    d1 = testd.clone
+    d1.outlier_detection(certainty=20, action="delete")
+    assert len(d1) in (717, 716)
+    with pytest.raises(SyntaxError):
+        d1.outlier_detection(action_args=(True, False))
+
+    def action(i, column, data):
+        data[i, column] = (data[i - 1, column] + data[i + 1, column]) / 2
+
+    d1 = testd.clone
+    d1.outlier_detection(certainty=20, action=action)
+    d1.outlier_detection(certainty=20, action="mask row")
+    assert not np.any(d1.mask)
+
+
+if __name__ == "__main__":
+    pytest.main(["--pdb", __file__])