<<<<<<< HEAD
import sys
=======
>>>>>>> 2e0b0417
import os.path as path
import os
import runpy
from Stoner.compat import listdir_recursive
import matplotlib.pyplot as plt
from traceback import format_exc
import pytest
import warnings

warnings.filterwarnings("ignore")

pth = path.dirname(__file__)
pth = path.realpath(path.join(pth, "../../"))
datadir = path.join(pth, "doc", "samples")


def get_scripts():
    skip_scipts = ["plot_folder_demo"]
    scripts = [path.realpath(x) for x in listdir_recursive(datadir, "*.py") if not x.endswith("__init__.py")]
    scripts = {
        path.splitext(path.basename(x))[0]: x
        for x in scripts
        if path.splitext(path.basename(x))[0].lower() not in skip_scipts
    }
    scripts = list(dict(sorted(scripts.items())).values())
    return scripts


@pytest.mark.parametrize("script", get_scripts())
@pytest.mark.filterwarnings("ignore:.*:RuntimeWarning")
def test_scripts(script, monkeypatch):
    """Import each of the sample scripts in turn and see if they ran without error"""
    print(f"Trying script {script}")
    try:
        os.chdir(datadir)
        runpy.run_path(script)
        fignum = len(plt.get_fignums())
        assert fignum >= 1, f"{script} Did not produce any figures !"
        print("Done")
        plt.close("all")
    except Exception:
        error = format_exc()
        print(f"Failed with\n{error}")
        assert False, f"Script {script} failed with {error}"


<<<<<<< HEAD
if __name__=="__main__": # Run some tests manually to allow debugging
    pytest.main(["--pdb","-s",__file__])

=======
if __name__ == "__main__":  # Run some tests manually to allow debugging
    pytest.main(["--pdb", __file__])

>>>>>>> 2e0b0417
<|MERGE_RESOLUTION|>--- conflicted
+++ resolved
@@ -1,59 +1,48 @@
-<<<<<<< HEAD
-import sys
-=======
->>>>>>> 2e0b0417
-import os.path as path
-import os
-import runpy
-from Stoner.compat import listdir_recursive
-import matplotlib.pyplot as plt
-from traceback import format_exc
-import pytest
-import warnings
-
-warnings.filterwarnings("ignore")
-
-pth = path.dirname(__file__)
-pth = path.realpath(path.join(pth, "../../"))
-datadir = path.join(pth, "doc", "samples")
-
-
-def get_scripts():
-    skip_scipts = ["plot_folder_demo"]
-    scripts = [path.realpath(x) for x in listdir_recursive(datadir, "*.py") if not x.endswith("__init__.py")]
-    scripts = {
-        path.splitext(path.basename(x))[0]: x
-        for x in scripts
-        if path.splitext(path.basename(x))[0].lower() not in skip_scipts
-    }
-    scripts = list(dict(sorted(scripts.items())).values())
-    return scripts
-
-
-@pytest.mark.parametrize("script", get_scripts())
-@pytest.mark.filterwarnings("ignore:.*:RuntimeWarning")
-def test_scripts(script, monkeypatch):
-    """Import each of the sample scripts in turn and see if they ran without error"""
-    print(f"Trying script {script}")
-    try:
-        os.chdir(datadir)
-        runpy.run_path(script)
-        fignum = len(plt.get_fignums())
-        assert fignum >= 1, f"{script} Did not produce any figures !"
-        print("Done")
-        plt.close("all")
-    except Exception:
-        error = format_exc()
-        print(f"Failed with\n{error}")
-        assert False, f"Script {script} failed with {error}"
-
-
-<<<<<<< HEAD
-if __name__=="__main__": # Run some tests manually to allow debugging
-    pytest.main(["--pdb","-s",__file__])
-
-=======
-if __name__ == "__main__":  # Run some tests manually to allow debugging
-    pytest.main(["--pdb", __file__])
-
->>>>>>> 2e0b0417
+import os.path as path
+import os
+import runpy
+from Stoner.compat import listdir_recursive
+import matplotlib.pyplot as plt
+from traceback import format_exc
+import pytest
+import warnings
+
+warnings.filterwarnings("ignore")
+
+pth = path.dirname(__file__)
+pth = path.realpath(path.join(pth, "../../"))
+datadir = path.join(pth, "doc", "samples")
+
+
+def get_scripts():
+    skip_scipts = ["plot_folder_demo"]
+    scripts = [path.realpath(x) for x in listdir_recursive(datadir, "*.py") if not x.endswith("__init__.py")]
+    scripts = {
+        path.splitext(path.basename(x))[0]: x
+        for x in scripts
+        if path.splitext(path.basename(x))[0].lower() not in skip_scipts
+    }
+    scripts = list(dict(sorted(scripts.items())).values())
+    return scripts
+
+
+@pytest.mark.parametrize("script", get_scripts())
+@pytest.mark.filterwarnings("ignore:.*:RuntimeWarning")
+def test_scripts(script, monkeypatch):
+    """Import each of the sample scripts in turn and see if they ran without error"""
+    print(f"Trying script {script}")
+    try:
+        os.chdir(datadir)
+        runpy.run_path(script)
+        fignum = len(plt.get_fignums())
+        assert fignum >= 1, f"{script} Did not produce any figures !"
+        print("Done")
+        plt.close("all")
+    except Exception:
+        error = format_exc()
+        print(f"Failed with\n{error}")
+        assert False, f"Script {script} failed with {error}"
+
+
+if __name__ == "__main__":  # Run some tests manually to allow debugging
+    pytest.main(["--pdb", __file__])