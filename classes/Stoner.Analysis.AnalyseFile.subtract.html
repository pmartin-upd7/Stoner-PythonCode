<!DOCTYPE html PUBLIC "-//W3C//DTD XHTML 1.0 Transitional//EN"
  "http://www.w3.org/TR/xhtml1/DTD/xhtml1-transitional.dtd">


<html xmlns="http://www.w3.org/1999/xhtml">
  <head>
    <meta http-equiv="Content-Type" content="text/html; charset=utf-8" />
    
    <title>AnalyseFile.subtract &mdash; Stoner Pacakge API Documentation</title>
    
    <link rel="stylesheet" href="../_static/default.css" type="text/css" />
    <link rel="stylesheet" href="../_static/pygments.css" type="text/css" />
    
    <script type="text/javascript">
      var DOCUMENTATION_OPTIONS = {
        URL_ROOT:    '../',
        VERSION:     '1',
        COLLAPSE_INDEX: false,
        FILE_SUFFIX: '.html',
        HAS_SOURCE:  true
      };
    </script>
    <script type="text/javascript" src="../_static/jquery.js"></script>
    <script type="text/javascript" src="../_static/underscore.js"></script>
    <script type="text/javascript" src="../_static/doctools.js"></script>
    <script type="text/javascript" src="http://cdn.mathjax.org/mathjax/latest/MathJax.js?config=TeX-AMS-MML_HTMLorMML"></script>
    <link rel="top" title="Stoner Pacakge API Documentation" href="../index.html" />
    <link rel="up" title="Stoner.Analysis.AnalyseFile" href="Stoner.Analysis.AnalyseFile.html" />
    <link rel="next" title="AnalyseFile.swap_column" href="Stoner.Analysis.AnalyseFile.swap_column.html" />
    <link rel="prev" title="AnalyseFile.stitch" href="Stoner.Analysis.AnalyseFile.stitch.html" /> 
  </head>
  <body>
    <div class="related">
      <h3>Navigation</h3>
      <ul>
        <li class="right" style="margin-right: 10px">
          <a href="../genindex.html" title="General Index"
             accesskey="I">index</a></li>
        <li class="right" >
          <a href="../py-modindex.html" title="Python Module Index"
             >modules</a> |</li>
        <li class="right" >
          <a href="Stoner.Analysis.AnalyseFile.swap_column.html" title="AnalyseFile.swap_column"
             accesskey="N">next</a> |</li>
        <li class="right" >
          <a href="Stoner.Analysis.AnalyseFile.stitch.html" title="AnalyseFile.stitch"
             accesskey="P">previous</a> |</li>
        <li><a href="../index.html">Stoner Package</a> &raquo;</li>
          <li><a href="../Stoner.html" >Stoner Package</a> &raquo;</li>
          <li><a href="Stoner.Analysis.AnalyseFile.html" accesskey="U">Stoner.Analysis.AnalyseFile</a> &raquo;</li> 
      </ul>
    </div>  

    <div class="document">
      <div class="documentwrapper">
        <div class="bodywrapper">
          <div class="body">
            
  <div class="section" id="analysefile-subtract">
<h1>AnalyseFile.subtract<a class="headerlink" href="#analysefile-subtract" title="Permalink to this headline">¶</a></h1>
<dl class="method">
<dt id="Stoner.Analysis.AnalyseFile.subtract">
<tt class="descclassname">AnalyseFile.</tt><tt class="descname">subtract</tt><big>(</big><em>a</em>, <em>b</em>, <em>replace=False</em>, <em>header=None</em><big>)</big><a class="reference internal" href="../_modules/Stoner/Analysis.html#AnalyseFile.subtract"><span class="viewcode-link">[source]</span></a><a class="headerlink" href="#Stoner.Analysis.AnalyseFile.subtract" title="Permalink to this definition">¶</a></dt>
<dd><p>Subtract one column, number or array (b) from another column (a).</p>
<table class="docutils field-list" frame="void" rules="none">
<col class="field-name" />
<col class="field-body" />
<tbody valign="top">
<tr class="field-odd field"><th class="field-name">Parameters:</th><td class="field-body"><ul class="first simple">
<li><strong>a</strong> (<em>index</em>) &#8211;
First column to work with</li>
<li><strong>b</strong> (<em>index, float or 1D array</em>) &#8211;
Second column to work with.</li>
</ul>
</td>
</tr>
<tr class="field-even field"><th class="field-name" colspan="2">Keyword Arguments:</th></tr>
<tr class="field-even field"><td>&nbsp;</td><td class="field-body"><ul class="first simple">
<li><strong>header</strong> (<em>string or None</em>) &#8211;
new column header  (defaults to a-b</li>
<li><strong>replace</strong> (<em>bool</em>) &#8211;
Replace the a column with the new data</li>
</ul>
</td>
</tr>
<tr class="field-odd field"><th class="field-name">Returns:</th><td class="field-body"><p class="first last">A copy of the new data object</p>
</td>
</tr>
</tbody>
</table>
<p>If a and b are tuples of length two, then the firstelement is assumed to be the value and
the second element an uncertainty in the value. The uncertainties will then be propagated and an
additional column with the uncertainites will be added to the data.</p>
</dd></dl>

</div>


          </div>
        </div>
      </div>
      <div class="sphinxsidebar">
        <div class="sphinxsidebarwrapper">
            <p class="logo"><a href="../index.html">
              <img class="logo" src="../_static/StonerLogo.png" alt="Logo"/>
            </a></p>
  <h4>Previous topic</h4>
  <p class="topless"><a href="Stoner.Analysis.AnalyseFile.stitch.html"
                        title="previous chapter">AnalyseFile.stitch</a></p>
  <h4>Next topic</h4>
  <p class="topless"><a href="Stoner.Analysis.AnalyseFile.swap_column.html"
                        title="next chapter">AnalyseFile.swap_column</a></p>
  <h3>This Page</h3>
  <ul class="this-page-menu">
    <li><a href="../_sources/classes/Stoner.Analysis.AnalyseFile.subtract.txt"
           rel="nofollow">Show Source</a></li>
  </ul>
<div id="searchbox" style="display: none">
  <h3>Quick search</h3>
    <form class="search" action="../search.html" method="get">
      <input type="text" name="q" />
      <input type="submit" value="Go" />
      <input type="hidden" name="check_keywords" value="yes" />
      <input type="hidden" name="area" value="default" />
    </form>
    <p class="searchtip" style="font-size: 90%">
    Enter search terms or a module, class or function name.
    </p>
</div>
<script type="text/javascript">$('#searchbox').show(0);</script>
        </div>
      </div>
      <div class="clearer"></div>
    </div>
    <div class="related">
      <h3>Navigation</h3>
      <ul>
        <li class="right" style="margin-right: 10px">
          <a href="../genindex.html" title="General Index"
             >index</a></li>
        <li class="right" >
          <a href="../py-modindex.html" title="Python Module Index"
             >modules</a> |</li>
        <li class="right" >
          <a href="Stoner.Analysis.AnalyseFile.swap_column.html" title="AnalyseFile.swap_column"
             >next</a> |</li>
        <li class="right" >
          <a href="Stoner.Analysis.AnalyseFile.stitch.html" title="AnalyseFile.stitch"
             >previous</a> |</li>
        <li><a href="../index.html">Stoner Package</a> &raquo;</li>
          <li><a href="../Stoner.html" >Stoner Package</a> &raquo;</li>
          <li><a href="Stoner.Analysis.AnalyseFile.html" >Stoner.Analysis.AnalyseFile</a> &raquo;</li> 
      </ul>
    </div>
    <div class="footer">
        &copy; Copyright 2013, Gavin Burnell et al.
<<<<<<< HEAD
      Last updated on Mar 30, 2015.
=======
      Last updated on Mar 24, 2015.
>>>>>>> 3ba120d3
      Created using <a href="http://sphinx-doc.org/">Sphinx</a> 1.2.3.
    </div>
  </body>
</html><|MERGE_RESOLUTION|>--- conflicted
+++ resolved
@@ -26,7 +26,7 @@
     <script type="text/javascript" src="http://cdn.mathjax.org/mathjax/latest/MathJax.js?config=TeX-AMS-MML_HTMLorMML"></script>
     <link rel="top" title="Stoner Pacakge API Documentation" href="../index.html" />
     <link rel="up" title="Stoner.Analysis.AnalyseFile" href="Stoner.Analysis.AnalyseFile.html" />
-    <link rel="next" title="AnalyseFile.swap_column" href="Stoner.Analysis.AnalyseFile.swap_column.html" />
+    <link rel="next" title="AnalyseFile.threshold" href="Stoner.Analysis.AnalyseFile.threshold.html" />
     <link rel="prev" title="AnalyseFile.stitch" href="Stoner.Analysis.AnalyseFile.stitch.html" /> 
   </head>
   <body>
@@ -40,7 +40,7 @@
           <a href="../py-modindex.html" title="Python Module Index"
              >modules</a> |</li>
         <li class="right" >
-          <a href="Stoner.Analysis.AnalyseFile.swap_column.html" title="AnalyseFile.swap_column"
+          <a href="Stoner.Analysis.AnalyseFile.threshold.html" title="AnalyseFile.threshold"
              accesskey="N">next</a> |</li>
         <li class="right" >
           <a href="Stoner.Analysis.AnalyseFile.stitch.html" title="AnalyseFile.stitch"
@@ -108,8 +108,8 @@
   <p class="topless"><a href="Stoner.Analysis.AnalyseFile.stitch.html"
                         title="previous chapter">AnalyseFile.stitch</a></p>
   <h4>Next topic</h4>
-  <p class="topless"><a href="Stoner.Analysis.AnalyseFile.swap_column.html"
-                        title="next chapter">AnalyseFile.swap_column</a></p>
+  <p class="topless"><a href="Stoner.Analysis.AnalyseFile.threshold.html"
+                        title="next chapter">AnalyseFile.threshold</a></p>
   <h3>This Page</h3>
   <ul class="this-page-menu">
     <li><a href="../_sources/classes/Stoner.Analysis.AnalyseFile.subtract.txt"
@@ -142,7 +142,7 @@
           <a href="../py-modindex.html" title="Python Module Index"
              >modules</a> |</li>
         <li class="right" >
-          <a href="Stoner.Analysis.AnalyseFile.swap_column.html" title="AnalyseFile.swap_column"
+          <a href="Stoner.Analysis.AnalyseFile.threshold.html" title="AnalyseFile.threshold"
              >next</a> |</li>
         <li class="right" >
           <a href="Stoner.Analysis.AnalyseFile.stitch.html" title="AnalyseFile.stitch"
@@ -154,11 +154,7 @@
     </div>
     <div class="footer">
         &copy; Copyright 2013, Gavin Burnell et al.
-<<<<<<< HEAD
-      Last updated on Mar 30, 2015.
-=======
-      Last updated on Mar 24, 2015.
->>>>>>> 3ba120d3
+      Last updated on Apr 07, 2015.
       Created using <a href="http://sphinx-doc.org/">Sphinx</a> 1.2.3.
     </div>
   </body>
