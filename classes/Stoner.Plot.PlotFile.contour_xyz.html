<!DOCTYPE html PUBLIC "-//W3C//DTD XHTML 1.0 Transitional//EN"
  "http://www.w3.org/TR/xhtml1/DTD/xhtml1-transitional.dtd">


<html xmlns="http://www.w3.org/1999/xhtml">
  <head>
    <meta http-equiv="Content-Type" content="text/html; charset=utf-8" />
    
    <title>PlotFile.contour_xyz &mdash; Stoner Pacakge API Documentation</title>
    
    <link rel="stylesheet" href="../_static/default.css" type="text/css" />
    <link rel="stylesheet" href="../_static/pygments.css" type="text/css" />
    
    <script type="text/javascript">
      var DOCUMENTATION_OPTIONS = {
        URL_ROOT:    '../',
        VERSION:     '1',
        COLLAPSE_INDEX: false,
        FILE_SUFFIX: '.html',
        HAS_SOURCE:  true
      };
    </script>
    <script type="text/javascript" src="../_static/jquery.js"></script>
    <script type="text/javascript" src="../_static/underscore.js"></script>
    <script type="text/javascript" src="../_static/doctools.js"></script>
    <script type="text/javascript" src="http://cdn.mathjax.org/mathjax/latest/MathJax.js?config=TeX-AMS-MML_HTMLorMML"></script>
    <link rel="top" title="Stoner Pacakge API Documentation" href="../index.html" />
    <link rel="up" title="Stoner.Plot.PlotFile" href="Stoner.Plot.PlotFile.html" />
    <link rel="next" title="PlotFile.del_column" href="Stoner.Plot.PlotFile.del_column.html" />
    <link rel="prev" title="PlotFile.columns" href="Stoner.Plot.PlotFile.columns.html" /> 
  </head>
  <body>
    <div class="related">
      <h3>Navigation</h3>
      <ul>
        <li class="right" style="margin-right: 10px">
          <a href="../genindex.html" title="General Index"
             accesskey="I">index</a></li>
        <li class="right" >
          <a href="../py-modindex.html" title="Python Module Index"
             >modules</a> |</li>
        <li class="right" >
          <a href="Stoner.Plot.PlotFile.del_column.html" title="PlotFile.del_column"
             accesskey="N">next</a> |</li>
        <li class="right" >
          <a href="Stoner.Plot.PlotFile.columns.html" title="PlotFile.columns"
             accesskey="P">previous</a> |</li>
        <li><a href="../index.html">Stoner Package</a> &raquo;</li>
          <li><a href="../Stoner.html" >Stoner Package</a> &raquo;</li>
          <li><a href="Stoner.Plot.PlotFile.html" accesskey="U">Stoner.Plot.PlotFile</a> &raquo;</li> 
      </ul>
    </div>  

    <div class="document">
      <div class="documentwrapper">
        <div class="bodywrapper">
          <div class="body">
            
  <div class="section" id="plotfile-contour-xyz">
<h1>PlotFile.contour_xyz<a class="headerlink" href="#plotfile-contour-xyz" title="Permalink to this headline">¶</a></h1>
<dl class="method">
<dt id="Stoner.Plot.PlotFile.contour_xyz">
<tt class="descclassname">PlotFile.</tt><tt class="descname">contour_xyz</tt><big>(</big><em>xcol=None</em>, <em>ycol=None</em>, <em>zcol=None</em>, <em>shape=None</em>, <em>xlim=None</em>, <em>ylim=None</em>, <em>plotter=None</em>, <em>**kargs</em><big>)</big><a class="reference internal" href="../_modules/Stoner/Plot.html#PlotFile.contour_xyz"><span class="viewcode-link">[source]</span></a><a class="headerlink" href="#Stoner.Plot.PlotFile.contour_xyz" title="Permalink to this definition">¶</a></dt>
<dd><p>An xyz plot that forces the use of plt.contour.</p>
<table class="docutils field-list" frame="void" rules="none">
<col class="field-name" />
<col class="field-body" />
<tbody valign="top">
<tr class="field-odd field"><th class="field-name">Parameters:</th><td class="field-body"><ul class="first simple">
<li><strong>xcol</strong> (<em>index</em>) &#8211;
Xcolumn index or label</li>
<li><strong>ycol</strong> (<em>index</em>) &#8211;
Y column index or label</li>
<li><strong>zcol</strong> (<em>index</em>) &#8211;
Z column index or label</li>
</ul>
</td>
</tr>
<tr class="field-even field"><th class="field-name" colspan="2">Keyword Arguments:</th></tr>
<tr class="field-even field"><td>&nbsp;</td><td class="field-body"><ul class="first simple">
<li><strong>shape</strong> (<em>two-tuple</em>) &#8211;
Number of points along x and y in the grid - defaults to a square of sidelength = square root of the length of the data.</li>
<li><strong>xlim</strong> (<em>tuple</em>) &#8211;
The xlimits, defaults to automatically determined from data</li>
<li><strong>ylim</strong> (<em>tuple</em>) &#8211;
The ylimits, defaults to automatically determined from data</li>
<li><strong>plotter</strong> (<em>function</em>) &#8211;
Function to use to plot data. Defaults to plt.contour</li>
<li><strong>show_plot</strong> (<em>bool</em>) &#8211;
Turn on interfactive plotting and show plot when drawn</li>
<li><strong>save_filename</strong> (<em>string or None</em>) &#8211;
If set to a string, save the plot with this filename</li>
<li><strong>figure</strong> (<em>integer or matplotlib.figure or boolean</em>) &#8211;
Controls which figure is used for the plot, or if a new figure is opened.</li>
<li><strong>**kargs (dict): Other arguments are passed on to the plotter.</strong></li>
</ul>
</td>
</tr>
<tr class="field-odd field"><th class="field-name">Returns:</th><td class="field-body"><p class="first last">A matplotlib figure</p>
</td>
</tr>
</tbody>
</table>
</dd></dl>

</div>


          </div>
        </div>
      </div>
      <div class="sphinxsidebar">
        <div class="sphinxsidebarwrapper">
            <p class="logo"><a href="../index.html">
              <img class="logo" src="../_static/StonerLogo.png" alt="Logo"/>
            </a></p>
  <h4>Previous topic</h4>
  <p class="topless"><a href="Stoner.Plot.PlotFile.columns.html"
                        title="previous chapter">PlotFile.columns</a></p>
  <h4>Next topic</h4>
  <p class="topless"><a href="Stoner.Plot.PlotFile.del_column.html"
                        title="next chapter">PlotFile.del_column</a></p>
  <h3>This Page</h3>
  <ul class="this-page-menu">
    <li><a href="../_sources/classes/Stoner.Plot.PlotFile.contour_xyz.txt"
           rel="nofollow">Show Source</a></li>
  </ul>
<div id="searchbox" style="display: none">
  <h3>Quick search</h3>
    <form class="search" action="../search.html" method="get">
      <input type="text" name="q" />
      <input type="submit" value="Go" />
      <input type="hidden" name="check_keywords" value="yes" />
      <input type="hidden" name="area" value="default" />
    </form>
    <p class="searchtip" style="font-size: 90%">
    Enter search terms or a module, class or function name.
    </p>
</div>
<script type="text/javascript">$('#searchbox').show(0);</script>
        </div>
      </div>
      <div class="clearer"></div>
    </div>
    <div class="related">
      <h3>Navigation</h3>
      <ul>
        <li class="right" style="margin-right: 10px">
          <a href="../genindex.html" title="General Index"
             >index</a></li>
        <li class="right" >
          <a href="../py-modindex.html" title="Python Module Index"
             >modules</a> |</li>
        <li class="right" >
          <a href="Stoner.Plot.PlotFile.del_column.html" title="PlotFile.del_column"
             >next</a> |</li>
        <li class="right" >
          <a href="Stoner.Plot.PlotFile.columns.html" title="PlotFile.columns"
             >previous</a> |</li>
        <li><a href="../index.html">Stoner Package</a> &raquo;</li>
          <li><a href="../Stoner.html" >Stoner Package</a> &raquo;</li>
          <li><a href="Stoner.Plot.PlotFile.html" >Stoner.Plot.PlotFile</a> &raquo;</li> 
      </ul>
    </div>
    <div class="footer">
        &copy; Copyright 2013, Gavin Burnell et al.
<<<<<<< HEAD
      Last updated on Mar 30, 2015.
=======
      Last updated on Mar 24, 2015.
>>>>>>> 3ba120d3
      Created using <a href="http://sphinx-doc.org/">Sphinx</a> 1.2.3.
    </div>
  </body>
</html><|MERGE_RESOLUTION|>--- conflicted
+++ resolved
@@ -26,8 +26,8 @@
     <script type="text/javascript" src="http://cdn.mathjax.org/mathjax/latest/MathJax.js?config=TeX-AMS-MML_HTMLorMML"></script>
     <link rel="top" title="Stoner Pacakge API Documentation" href="../index.html" />
     <link rel="up" title="Stoner.Plot.PlotFile" href="Stoner.Plot.PlotFile.html" />
-    <link rel="next" title="PlotFile.del_column" href="Stoner.Plot.PlotFile.del_column.html" />
-    <link rel="prev" title="PlotFile.columns" href="Stoner.Plot.PlotFile.columns.html" /> 
+    <link rel="next" title="PlotFile.figure" href="Stoner.Plot.PlotFile.figure.html" />
+    <link rel="prev" title="PlotFile.colormap_xyz" href="Stoner.Plot.PlotFile.colormap_xyz.html" /> 
   </head>
   <body>
     <div class="related">
@@ -40,10 +40,10 @@
           <a href="../py-modindex.html" title="Python Module Index"
              >modules</a> |</li>
         <li class="right" >
-          <a href="Stoner.Plot.PlotFile.del_column.html" title="PlotFile.del_column"
+          <a href="Stoner.Plot.PlotFile.figure.html" title="PlotFile.figure"
              accesskey="N">next</a> |</li>
         <li class="right" >
-          <a href="Stoner.Plot.PlotFile.columns.html" title="PlotFile.columns"
+          <a href="Stoner.Plot.PlotFile.colormap_xyz.html" title="PlotFile.colormap_xyz"
              accesskey="P">previous</a> |</li>
         <li><a href="../index.html">Stoner Package</a> &raquo;</li>
           <li><a href="../Stoner.html" >Stoner Package</a> &raquo;</li>
@@ -92,7 +92,8 @@
 If set to a string, save the plot with this filename</li>
 <li><strong>figure</strong> (<em>integer or matplotlib.figure or boolean</em>) &#8211;
 Controls which figure is used for the plot, or if a new figure is opened.</li>
-<li><strong>**kargs (dict): Other arguments are passed on to the plotter.</strong></li>
+<li><strong>**kargs</strong> (<em>dict</em>) &#8211;
+Other arguments are passed on to the plotter.</li>
 </ul>
 </td>
 </tr>
@@ -115,11 +116,11 @@
               <img class="logo" src="../_static/StonerLogo.png" alt="Logo"/>
             </a></p>
   <h4>Previous topic</h4>
-  <p class="topless"><a href="Stoner.Plot.PlotFile.columns.html"
-                        title="previous chapter">PlotFile.columns</a></p>
+  <p class="topless"><a href="Stoner.Plot.PlotFile.colormap_xyz.html"
+                        title="previous chapter">PlotFile.colormap_xyz</a></p>
   <h4>Next topic</h4>
-  <p class="topless"><a href="Stoner.Plot.PlotFile.del_column.html"
-                        title="next chapter">PlotFile.del_column</a></p>
+  <p class="topless"><a href="Stoner.Plot.PlotFile.figure.html"
+                        title="next chapter">PlotFile.figure</a></p>
   <h3>This Page</h3>
   <ul class="this-page-menu">
     <li><a href="../_sources/classes/Stoner.Plot.PlotFile.contour_xyz.txt"
@@ -152,10 +153,10 @@
           <a href="../py-modindex.html" title="Python Module Index"
              >modules</a> |</li>
         <li class="right" >
-          <a href="Stoner.Plot.PlotFile.del_column.html" title="PlotFile.del_column"
+          <a href="Stoner.Plot.PlotFile.figure.html" title="PlotFile.figure"
              >next</a> |</li>
         <li class="right" >
-          <a href="Stoner.Plot.PlotFile.columns.html" title="PlotFile.columns"
+          <a href="Stoner.Plot.PlotFile.colormap_xyz.html" title="PlotFile.colormap_xyz"
              >previous</a> |</li>
         <li><a href="../index.html">Stoner Package</a> &raquo;</li>
           <li><a href="../Stoner.html" >Stoner Package</a> &raquo;</li>
@@ -164,11 +165,7 @@
     </div>
     <div class="footer">
         &copy; Copyright 2013, Gavin Burnell et al.
-<<<<<<< HEAD
-      Last updated on Mar 30, 2015.
-=======
-      Last updated on Mar 24, 2015.
->>>>>>> 3ba120d3
+      Last updated on Apr 07, 2015.
       Created using <a href="http://sphinx-doc.org/">Sphinx</a> 1.2.3.
     </div>
   </body>
