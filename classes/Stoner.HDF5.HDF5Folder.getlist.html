--- conflicted
+++ resolved
@@ -26,8 +26,8 @@
     <script type="text/javascript" src="http://cdn.mathjax.org/mathjax/latest/MathJax.js?config=TeX-AMS-MML_HTMLorMML"></script>
     <link rel="top" title="Stoner Pacakge API Documentation" href="../index.html" />
     <link rel="up" title="Stoner.HDF5.HDF5Folder" href="Stoner.HDF5.HDF5Folder.html" />
-    <link rel="next" title="HDF5Folder.group" href="Stoner.HDF5.HDF5Folder.group.html" />
-    <link rel="prev" title="HDF5Folder.gather" href="Stoner.HDF5.HDF5Folder.gather.html" /> 
+    <link rel="next" title="HDF5Folder.save" href="Stoner.HDF5.HDF5Folder.save.html" />
+    <link rel="prev" title="HDF5Folder.__init__" href="Stoner.HDF5.HDF5Folder.__init__.html" /> 
   </head>
   <body>
     <div class="related">
@@ -40,10 +40,10 @@
           <a href="../py-modindex.html" title="Python Module Index"
              >modules</a> |</li>
         <li class="right" >
-          <a href="Stoner.HDF5.HDF5Folder.group.html" title="HDF5Folder.group"
+          <a href="Stoner.HDF5.HDF5Folder.save.html" title="HDF5Folder.save"
              accesskey="N">next</a> |</li>
         <li class="right" >
-          <a href="Stoner.HDF5.HDF5Folder.gather.html" title="HDF5Folder.gather"
+          <a href="Stoner.HDF5.HDF5Folder.__init__.html" title="HDF5Folder.__init__"
              accesskey="P">previous</a> |</li>
         <li><a href="../index.html">Stoner Package</a> &raquo;</li>
           <li><a href="../Stoner.html" >Stoner Package</a> &raquo;</li>
@@ -76,11 +76,11 @@
               <img class="logo" src="../_static/StonerLogo.png" alt="Logo"/>
             </a></p>
   <h4>Previous topic</h4>
-  <p class="topless"><a href="Stoner.HDF5.HDF5Folder.gather.html"
-                        title="previous chapter">HDF5Folder.gather</a></p>
+  <p class="topless"><a href="Stoner.HDF5.HDF5Folder.__init__.html"
+                        title="previous chapter">HDF5Folder.__init__</a></p>
   <h4>Next topic</h4>
-  <p class="topless"><a href="Stoner.HDF5.HDF5Folder.group.html"
-                        title="next chapter">HDF5Folder.group</a></p>
+  <p class="topless"><a href="Stoner.HDF5.HDF5Folder.save.html"
+                        title="next chapter">HDF5Folder.save</a></p>
   <h3>This Page</h3>
   <ul class="this-page-menu">
     <li><a href="../_sources/classes/Stoner.HDF5.HDF5Folder.getlist.txt"
@@ -113,10 +113,10 @@
           <a href="../py-modindex.html" title="Python Module Index"
              >modules</a> |</li>
         <li class="right" >
-          <a href="Stoner.HDF5.HDF5Folder.group.html" title="HDF5Folder.group"
+          <a href="Stoner.HDF5.HDF5Folder.save.html" title="HDF5Folder.save"
              >next</a> |</li>
         <li class="right" >
-          <a href="Stoner.HDF5.HDF5Folder.gather.html" title="HDF5Folder.gather"
+          <a href="Stoner.HDF5.HDF5Folder.__init__.html" title="HDF5Folder.__init__"
              >previous</a> |</li>
         <li><a href="../index.html">Stoner Package</a> &raquo;</li>
           <li><a href="../Stoner.html" >Stoner Package</a> &raquo;</li>
@@ -125,11 +125,7 @@
     </div>
     <div class="footer">
         &copy; Copyright 2013, Gavin Burnell et al.
-<<<<<<< HEAD
-      Last updated on Mar 30, 2015.
-=======
-      Last updated on Mar 24, 2015.
->>>>>>> 3ba120d3
+      Last updated on Apr 07, 2015.
       Created using <a href="http://sphinx-doc.org/">Sphinx</a> 1.2.3.
     </div>
   </body>
