--- conflicted
+++ resolved
@@ -27,7 +27,7 @@
     <link rel="top" title="Stoner Pacakge API Documentation" href="../index.html" />
     <link rel="up" title="Stoner.Analysis.AnalyseFile" href="Stoner.Analysis.AnalyseFile.html" />
     <link rel="next" title="AnalyseFile.split" href="Stoner.Analysis.AnalyseFile.split.html" />
-    <link rel="prev" title="AnalyseFile.sort" href="Stoner.Analysis.AnalyseFile.sort.html" /> 
+    <link rel="prev" title="AnalyseFile.polyfit" href="Stoner.Analysis.AnalyseFile.polyfit.html" /> 
   </head>
   <body>
     <div class="related">
@@ -43,7 +43,7 @@
           <a href="Stoner.Analysis.AnalyseFile.split.html" title="AnalyseFile.split"
              accesskey="N">next</a> |</li>
         <li class="right" >
-          <a href="Stoner.Analysis.AnalyseFile.sort.html" title="AnalyseFile.sort"
+          <a href="Stoner.Analysis.AnalyseFile.polyfit.html" title="AnalyseFile.polyfit"
              accesskey="P">previous</a> |</li>
         <li><a href="../index.html">Stoner Package</a> &raquo;</li>
           <li><a href="../Stoner.html" >Stoner Package</a> &raquo;</li>
@@ -97,8 +97,8 @@
               <img class="logo" src="../_static/StonerLogo.png" alt="Logo"/>
             </a></p>
   <h4>Previous topic</h4>
-  <p class="topless"><a href="Stoner.Analysis.AnalyseFile.sort.html"
-                        title="previous chapter">AnalyseFile.sort</a></p>
+  <p class="topless"><a href="Stoner.Analysis.AnalyseFile.polyfit.html"
+                        title="previous chapter">AnalyseFile.polyfit</a></p>
   <h4>Next topic</h4>
   <p class="topless"><a href="Stoner.Analysis.AnalyseFile.split.html"
                         title="next chapter">AnalyseFile.split</a></p>
@@ -137,7 +137,7 @@
           <a href="Stoner.Analysis.AnalyseFile.split.html" title="AnalyseFile.split"
              >next</a> |</li>
         <li class="right" >
-          <a href="Stoner.Analysis.AnalyseFile.sort.html" title="AnalyseFile.sort"
+          <a href="Stoner.Analysis.AnalyseFile.polyfit.html" title="AnalyseFile.polyfit"
              >previous</a> |</li>
         <li><a href="../index.html">Stoner Package</a> &raquo;</li>
           <li><a href="../Stoner.html" >Stoner Package</a> &raquo;</li>
@@ -146,11 +146,7 @@
     </div>
     <div class="footer">
         &copy; Copyright 2013, Gavin Burnell et al.
-<<<<<<< HEAD
-      Last updated on Mar 30, 2015.
-=======
-      Last updated on Mar 24, 2015.
->>>>>>> 3ba120d3
+      Last updated on Apr 07, 2015.
       Created using <a href="http://sphinx-doc.org/">Sphinx</a> 1.2.3.
     </div>
   </body>
