--- conflicted
+++ resolved
@@ -66,7 +66,7 @@
 <col class="field-name" />
 <col class="field-body" />
 <tbody valign="top">
-<tr class="field-odd field"><th class="field-name">Yields:</th><td class="field-body"><em>Returns the next row of data</em></td>
+<tr class="field-odd field"><th class="field-name">Yields:</th><td class="field-body">Returns the next row of data</td>
 </tr>
 </tbody>
 </table>
@@ -133,11 +133,7 @@
     </div>
     <div class="footer">
         &copy; Copyright 2013, Gavin Burnell et al.
-<<<<<<< HEAD
-      Last updated on Mar 30, 2015.
-=======
-      Last updated on Mar 24, 2015.
->>>>>>> 3ba120d3
+      Last updated on Apr 07, 2015.
       Created using <a href="http://sphinx-doc.org/">Sphinx</a> 1.2.3.
     </div>
   </body>
