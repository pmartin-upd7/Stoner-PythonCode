<!DOCTYPE html PUBLIC "-//W3C//DTD XHTML 1.0 Transitional//EN"
  "http://www.w3.org/TR/xhtml1/DTD/xhtml1-transitional.dtd">


<html xmlns="http://www.w3.org/1999/xhtml">
  <head>
    <meta http-equiv="Content-Type" content="text/html; charset=utf-8" />
    
    <title>Overview: module code &mdash; Stoner Pacakge API Documentation</title>
    
    <link rel="stylesheet" href="../_static/default.css" type="text/css" />
    <link rel="stylesheet" href="../_static/pygments.css" type="text/css" />
    
    <script type="text/javascript">
      var DOCUMENTATION_OPTIONS = {
        URL_ROOT:    '../',
        VERSION:     '1',
        COLLAPSE_INDEX: false,
        FILE_SUFFIX: '.html',
        HAS_SOURCE:  true
      };
    </script>
    <script type="text/javascript" src="../_static/jquery.js"></script>
    <script type="text/javascript" src="../_static/underscore.js"></script>
    <script type="text/javascript" src="../_static/doctools.js"></script>
    <script type="text/javascript" src="http://cdn.mathjax.org/mathjax/latest/MathJax.js?config=TeX-AMS-MML_HTMLorMML"></script>
    <link rel="top" title="Stoner Pacakge API Documentation" href="../index.html" /> 
  </head>
  <body>
    <div class="related">
      <h3>Navigation</h3>
      <ul>
        <li class="right" style="margin-right: 10px">
          <a href="../genindex.html" title="General Index"
             accesskey="I">index</a></li>
        <li class="right" >
          <a href="../py-modindex.html" title="Python Module Index"
             >modules</a> |</li>
        <li><a href="../index.html">Stoner Package</a> &raquo;</li> 
      </ul>
    </div>  

    <div class="document">
      <div class="documentwrapper">
        <div class="bodywrapper">
          <div class="body">
            
  <h1>All modules for which code is available</h1>
<ul><li><a href="Stoner/Analysis.html">Stoner.Analysis</a></li>
<li><a href="Stoner/Core.html">Stoner.Core</a></li>
<li><a href="Stoner/FileFormats.html">Stoner.FileFormats</a></li>
<li><a href="Stoner/Fit.html">Stoner.Fit</a></li>
<li><a href="Stoner/Folders.html">Stoner.Folders</a></li>
<li><a href="Stoner/HDF5.html">Stoner.HDF5</a></li>
<li><a href="Stoner/Plot.html">Stoner.Plot</a></li>
<li><a href="Stoner/PlotFormats.html">Stoner.PlotFormats</a></li>
<li><a href="Stoner/Util.html">Stoner.Util</a></li>
<li><a href="Stoner/Zip.html">Stoner.Zip</a></li>
<li><a href="Stoner/gui/traits_Stoner.html">Stoner.gui.traits_Stoner</a></li>
</ul>

          </div>
        </div>
      </div>
      <div class="sphinxsidebar">
        <div class="sphinxsidebarwrapper">
            <p class="logo"><a href="../index.html">
              <img class="logo" src="../_static/StonerLogo.png" alt="Logo"/>
            </a></p>
<div id="searchbox" style="display: none">
  <h3>Quick search</h3>
    <form class="search" action="../search.html" method="get">
      <input type="text" name="q" />
      <input type="submit" value="Go" />
      <input type="hidden" name="check_keywords" value="yes" />
      <input type="hidden" name="area" value="default" />
    </form>
    <p class="searchtip" style="font-size: 90%">
    Enter search terms or a module, class or function name.
    </p>
</div>
<script type="text/javascript">$('#searchbox').show(0);</script>
        </div>
      </div>
      <div class="clearer"></div>
    </div>
    <div class="related">
      <h3>Navigation</h3>
      <ul>
        <li class="right" style="margin-right: 10px">
          <a href="../genindex.html" title="General Index"
             >index</a></li>
        <li class="right" >
          <a href="../py-modindex.html" title="Python Module Index"
             >modules</a> |</li>
        <li><a href="../index.html">Stoner Package</a> &raquo;</li> 
      </ul>
    </div>
    <div class="footer">
        &copy; Copyright 2013, Gavin Burnell et al.
<<<<<<< HEAD
      Last updated on Mar 30, 2015.
=======
      Last updated on Mar 24, 2015.
>>>>>>> 3ba120d3
      Created using <a href="http://sphinx-doc.org/">Sphinx</a> 1.2.3.
    </div>
  </body>
</html><|MERGE_RESOLUTION|>--- conflicted
+++ resolved
@@ -57,6 +57,9 @@
 <li><a href="Stoner/Util.html">Stoner.Util</a></li>
 <li><a href="Stoner/Zip.html">Stoner.Zip</a></li>
 <li><a href="Stoner/gui/traits_Stoner.html">Stoner.gui.traits_Stoner</a></li>
+<li><a href="Stoner/nlfit.html">Stoner.nlfit</a></li>
+<li><a href="Stoner/plotutils.html">Stoner.plotutils</a></li>
+<li><a href="Stoner/pyTDMS.html">Stoner.pyTDMS</a></li>
 </ul>
 
           </div>
@@ -98,11 +101,7 @@
     </div>
     <div class="footer">
         &copy; Copyright 2013, Gavin Burnell et al.
-<<<<<<< HEAD
-      Last updated on Mar 30, 2015.
-=======
-      Last updated on Mar 24, 2015.
->>>>>>> 3ba120d3
+      Last updated on Apr 07, 2015.
       Created using <a href="http://sphinx-doc.org/">Sphinx</a> 1.2.3.
     </div>
   </body>
